--- conflicted
+++ resolved
@@ -1,14 +1,6 @@
 ﻿<?xml version="1.0" encoding="utf-8"?>
-<Project Sdk="Microsoft.NET.Sdk">
+<Project Sdk="Microsoft.NET.Sdk" ToolsVersion="15.0">
   <PropertyGroup>
-<<<<<<< HEAD
-    <RootNamespace>Reko.Arch.Blackfin</RootNamespace>
-    <AssemblyName>Reko.Arch.Blackfin</AssemblyName>
-    <TargetFramework>netstandard2.0</TargetFramework>
-    <GenerateAssemblyInfo>false</GenerateAssemblyInfo>
-  </PropertyGroup>
-=======
-    <ProjectGuid>{0BCCEFDD-63A8-47F2-9A39-8CE7B5F9CFAB}</ProjectGuid>
     <OutputType>Library</OutputType>
     <RootNamespace>Reko.Arch.Blackfin</RootNamespace>
     <AssemblyName>Reko.Arch.Blackfin</AssemblyName>
@@ -16,7 +8,6 @@
     <GenerateAssemblyInfo>false</GenerateAssemblyInfo>
   </PropertyGroup>
 
->>>>>>> 9703bba9
   <ItemGroup>
     <ProjectReference Include="..\..\Core\Core.csproj" />
   </ItemGroup>
