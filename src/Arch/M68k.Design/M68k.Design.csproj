<?xml version="1.0" encoding="utf-8"?>
<Project Sdk="Microsoft.NET.Sdk">
  <PropertyGroup>
    <TargetFrameworks>net472</TargetFrameworks>
    <GenerateAssemblyInfo>false</GenerateAssemblyInfo>
    <AutoGenerateBindingRedirects>true</AutoGenerateBindingRedirects>
    <GenerateBindingRedirectsOutputType>true</GenerateBindingRedirectsOutputType>
    <RootNamespace>Reko.Arch.M68k.Design</RootNamespace>
<<<<<<< HEAD
    <AssemblyName>Reko.Arch.M68k.Design</AssemblyName></PropertyGroup>
=======
    <AssemblyName>Reko.Arch.M68k.Design</AssemblyName>
    <TargetFrameworkVersion>v4.7.2</TargetFrameworkVersion>
    <FileAlignment>512</FileAlignment>
    <TargetFrameworkProfile />
  </PropertyGroup>
  <PropertyGroup Condition=" '$(Configuration)|$(Platform)' == 'Debug|AnyCPU' ">
    <DebugSymbols>true</DebugSymbols>
    <DebugType>full</DebugType>
    <Optimize>false</Optimize>
    <OutputPath>bin\Debug\</OutputPath>
    <DefineConstants>DEBUG;TRACE</DefineConstants>
    <ErrorReport>prompt</ErrorReport>
    <WarningLevel>4</WarningLevel>
    <LangVersion>7</LangVersion>
  </PropertyGroup>
  <PropertyGroup Condition=" '$(Configuration)|$(Platform)' == 'Release|AnyCPU' ">
    <DebugType>pdbonly</DebugType>
    <Optimize>true</Optimize>
    <OutputPath>bin\Release\</OutputPath>
    <DefineConstants>TRACE</DefineConstants>
    <ErrorReport>prompt</ErrorReport>
    <WarningLevel>4</WarningLevel>
  </PropertyGroup>
  <PropertyGroup Condition="'$(Configuration)|$(Platform)' == 'UnixRelease|AnyCPU'">
    <OutputPath>bin\UnixRelease\</OutputPath>
    <DefineConstants>TRACE</DefineConstants>
    <Optimize>true</Optimize>
    <DebugType>pdbonly</DebugType>
    <PlatformTarget>AnyCPU</PlatformTarget>
    <ErrorReport>prompt</ErrorReport>
    <CodeAnalysisRuleSet>MinimumRecommendedRules.ruleset</CodeAnalysisRuleSet>
    <WarningLevel>4</WarningLevel>
  </PropertyGroup>
>>>>>>> 9703bba9
  <ItemGroup>
    <ProjectReference Include="..\..\Core\Core.csproj"/>
    <ProjectReference Include="..\..\Gui\Gui.csproj"/>
    <ProjectReference Include="..\M68k\M68k.csproj"/>
  </ItemGroup>
  <ItemGroup>
    <Reference Include="System.Windows.Forms"/>
  </ItemGroup>

  <!-- Workaround found at https://github.com/wixtoolset/issues/issues/5705 -->
  <Target Name="GetTargetPath" Returns="@(_FakeOutputPath)">
    <ItemGroup>
      <_FakeOutputPath Include="$(MSBuildProjectDirectory)\$(PackageOutputPath)\net472\$(AssemblyName).dll" />
    </ItemGroup>
  </Target>

</Project><|MERGE_RESOLUTION|>--- conflicted
+++ resolved
@@ -1,4 +1,4 @@
-<?xml version="1.0" encoding="utf-8"?>
+﻿<?xml version="1.0" encoding="utf-8"?>
 <Project Sdk="Microsoft.NET.Sdk">
   <PropertyGroup>
     <TargetFrameworks>net472</TargetFrameworks>
@@ -6,43 +6,7 @@
     <AutoGenerateBindingRedirects>true</AutoGenerateBindingRedirects>
     <GenerateBindingRedirectsOutputType>true</GenerateBindingRedirectsOutputType>
     <RootNamespace>Reko.Arch.M68k.Design</RootNamespace>
-<<<<<<< HEAD
     <AssemblyName>Reko.Arch.M68k.Design</AssemblyName></PropertyGroup>
-=======
-    <AssemblyName>Reko.Arch.M68k.Design</AssemblyName>
-    <TargetFrameworkVersion>v4.7.2</TargetFrameworkVersion>
-    <FileAlignment>512</FileAlignment>
-    <TargetFrameworkProfile />
-  </PropertyGroup>
-  <PropertyGroup Condition=" '$(Configuration)|$(Platform)' == 'Debug|AnyCPU' ">
-    <DebugSymbols>true</DebugSymbols>
-    <DebugType>full</DebugType>
-    <Optimize>false</Optimize>
-    <OutputPath>bin\Debug\</OutputPath>
-    <DefineConstants>DEBUG;TRACE</DefineConstants>
-    <ErrorReport>prompt</ErrorReport>
-    <WarningLevel>4</WarningLevel>
-    <LangVersion>7</LangVersion>
-  </PropertyGroup>
-  <PropertyGroup Condition=" '$(Configuration)|$(Platform)' == 'Release|AnyCPU' ">
-    <DebugType>pdbonly</DebugType>
-    <Optimize>true</Optimize>
-    <OutputPath>bin\Release\</OutputPath>
-    <DefineConstants>TRACE</DefineConstants>
-    <ErrorReport>prompt</ErrorReport>
-    <WarningLevel>4</WarningLevel>
-  </PropertyGroup>
-  <PropertyGroup Condition="'$(Configuration)|$(Platform)' == 'UnixRelease|AnyCPU'">
-    <OutputPath>bin\UnixRelease\</OutputPath>
-    <DefineConstants>TRACE</DefineConstants>
-    <Optimize>true</Optimize>
-    <DebugType>pdbonly</DebugType>
-    <PlatformTarget>AnyCPU</PlatformTarget>
-    <ErrorReport>prompt</ErrorReport>
-    <CodeAnalysisRuleSet>MinimumRecommendedRules.ruleset</CodeAnalysisRuleSet>
-    <WarningLevel>4</WarningLevel>
-  </PropertyGroup>
->>>>>>> 9703bba9
   <ItemGroup>
     <ProjectReference Include="..\..\Core\Core.csproj"/>
     <ProjectReference Include="..\..\Gui\Gui.csproj"/>
