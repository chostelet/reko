--- conflicted
+++ resolved
@@ -473,15 +473,17 @@
       <RefProjectOutputGroups>Binaries;Content;Satellites</RefProjectOutputGroups>
       <RefTargetDir>INSTALLFOLDER</RefTargetDir>
     </ProjectReference>
-<<<<<<< HEAD
+    <ProjectReference Include="..\Gui\Gui.csproj">
+      <Name>Gui</Name>
+      <Project>{1ca14c64-92e8-452e-a380-637f3dbb4d28}</Project>
+      <Private>True</Private>
+      <DoNotHarvest>True</DoNotHarvest>
+      <RefProjectOutputGroups>Binaries;Content;Satellites</RefProjectOutputGroups>
+      <RefTargetDir>INSTALLFOLDER</RefTargetDir>
+    </ProjectReference>
     <ProjectReference Include="..\Symbols\LGSymLoader\LGSymLoader.csproj">
       <Name>LGSymLoader</Name>
       <Project>{9e4b5291-eba1-4127-ac38-e0f822f7e4f1}</Project>
-=======
-    <ProjectReference Include="..\Gui\Gui.csproj">
-      <Name>Gui</Name>
-      <Project>{1ca14c64-92e8-452e-a380-637f3dbb4d28}</Project>
->>>>>>> 0b6481d8
       <Private>True</Private>
       <DoNotHarvest>True</DoNotHarvest>
       <RefProjectOutputGroups>Binaries;Content;Satellites</RefProjectOutputGroups>
