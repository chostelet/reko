void fn00001000(word32 d0, word32 a0)
// stackDelta: 0; fpuStackDelta: 0; fpuMaxParam: -1

// MayUse:  a0:[0..31] d0:[0..31]
// LiveOut:
// Trashed: CVZNX a0 a1 a2 a3 a4 a5 a6 a7 d0 d1 d2 d3 d4 d5
// Preserved: d7
fn00001000_entry:
// DataOut:
// DataOut (flags):
// SymbolicIn:

l00001000:
// DataOut:
// DataOut (flags):
// SymbolicIn:

l0000100A:
	word32 a6_9 = Mem0[0x00000004:word32]
	word32 d2_102 = d0
	word32 a2_196 = a0
	branch Mem0[a6_9 + 20:word16] >=u 0x0024 l00001036
// DataOut:
// DataOut (flags):
// SymbolicIn:

l00001020:
	word32 a0_13 = 0x00001494
	word32 d0_16 = 0x000094BA >>u 0x00000002
// DataOut:
// DataOut (flags):
// SymbolicIn:

l00001030:
	Mem19[a0_13:word32] = 0x00000000
	a0_13 = a0_13 + 4
	d0_16 = d0_16 - 0x00000001
	branch d0_16 != 0x00000000 l00001030
// DataOut:
// DataOut (flags):
// SymbolicIn:

l00001036:
	Mem30[0x00001494:word32] = fp
	Mem34[0x00001498:word32] = a6_9
	word32 d0_37 = FindTask(0x00000000)
	word32 d0_112 = OpenLibrary(0x000012BC, 0)
	branch d0_112 == 0x00000000 l00001226
// DataOut:
// DataOut (flags):
// SymbolicIn:

l00001226:
	Alert(0x00038007)
// DataOut:
// DataOut (flags):
// SymbolicIn:

l00001056:
	word32 d4_75
	Mem68[0x0000149C:word32] = d0_112
	branch Mem68[d0_37 + 172:word32] != 0x00000000 l00001066
// DataOut:
// DataOut (flags):
// SymbolicIn:

l00001066:
	word32 a0_74 = a0
	d4_75 = 3
// DataOut:
// DataOut (flags):
// SymbolicIn:

l0000106A:
	branch Mem68[a0_699:byte] != 0x20 l00001072
// DataOut:
// DataOut (flags):
// SymbolicIn:

l00001070:
	d4_75 = DPB(d4_75, (word16) d4_75 + 0x0001, 0)
// DataOut:
// DataOut (flags):
// SymbolicIn:

l00001072:
	a0_74 = a0_699 + 1
	a0_699 = a0_74
	branch Mem68[a0_699:byte] != 0x00 l0000106A
// DataOut:
// DataOut (flags):
// SymbolicIn:

l00001060:
	d4_75 = 2
	d2_102 = 8
// DataOut:
// DataOut (flags):
// SymbolicIn:

l00001076:
	word32 d0_100 = d4_75 << 0x00000002
	word32 d0_107 = d0_100 + d2_102
	word32 d1_111 = 0x00010001
	d0_112 = AllocMem(d0_107 + 0x00000011, 0x00010001)
	branch d0_112 == 0x00000000 l0000123E
// DataOut:
// DataOut (flags):
// SymbolicIn:

l0000123E:
	CloseLibrary(Mem68[0x0000149C:word32])
	Alert(0x00010000)
// DataOut:
// DataOut (flags):
// SymbolicIn:

l0000125C:
	branch Mem153[d0_37 + 172:word32] != 0x00000000 l00001268
// DataOut:
// DataOut (flags):
// SymbolicIn:

l00001262:
	fn00001214(d0_37)
	fn0000126C(d0_112)
// DataOut:
// DataOut (flags):
// SymbolicIn:

l00001268:
	return
// DataOut:
// DataOut (flags):
// SymbolicIn:

l00001096:
	word32 a0_438
	word32 dwLoc0C_559
	Mem169[d0_112:word32] = d0_107 + 0x00000011
	Mem173[d0_112 + 12:word32] = d4_75 - 0x00000001
	Mem177[d0_112 + 8:word32] = d0_112 + 16 + d0_100
	Mem179[0x00000000:word32] = 0x00000000
	word32 d0_180 = Mem179[d0_37 + 172:word32]
	branch d0_180 == 0x00000000 l00001190
// DataOut:
// DataOut (flags):
// SymbolicIn:

l00001190:
	fn00001214(d0_37)
	Mem187[0x000014A0:word32] = d0_180
	Mem189[0x000014A4:word32] = d0_180
	Mem194[0x00000000:word32] = 0x00000000
	dwLoc0C_559 = d0_180
	a2_196 = d0_180
	word32 d0_197 = Mem194[d0_180 + 36:word32]
	branch d0_197 == 0x00000000 l000011B6
// DataOut:
// DataOut (flags):
// SymbolicIn:

l000011AE:
	Enable()
// DataOut:
// DataOut (flags):
// SymbolicIn:

l000011B6:
	Supervisor(d0_112)
	Mem209[d0_112 + 4:word32] = d0_197
	d2_102 = 0x000003ED
	branch d0_197 != 0x00000000 l000011D2
// DataOut:
// DataOut (flags):
// SymbolicIn:

l000011D2:
	Mem214[0x000014A8:word32] = d0_197
	Mem216[0x000014AC:word32] = d0_197
	Mem218[0x000014B0:word32] = d0_197
	Mem221[d0_37 + 156:word32] = d0_197
	Mem223[d0_37 + 160:word32] = d0_197
	word32 d0_227 = Mem223[(d0_197 << 0x00000002) + 8:word32]
	branch d0_227 == 0x00000000 l000011F4
// DataOut:
// DataOut (flags):
// SymbolicIn:

l000011F0:
	Mem231[d0_37 + 164:word32] = d0_227
// DataOut:
// DataOut (flags):
// SymbolicIn:

l000011F4:
// DataOut:
// DataOut (flags):
// SymbolicIn:

l000011CC:
// DataOut:
// DataOut (flags):
// SymbolicIn:

l000011CE_thunk_fn0000127C:
	fn0000127C(20)
	return
// DataOut:
// DataOut (flags):
// SymbolicIn:

l000010B6:
	word32 d0_252 = Mem179[(d0_180 << 0x00000002) + 16:word32]
	word32 a1_255 = Mem179[d0_112 + 8:word32]
	word32 a0_260 = (d0_252 << 0x00000002) + 1
	word32 d0_261 = (int32) Mem179[d0_252 << 0x00000002:byte]
	Mem262[a0_260 + d0_261:byte] = 0x00
	Mem264[d0_112 + 16:word32] = a0_260
	word32 a6_265 = d0_112 + 20
	word32 d3_266 = 1
	word32 a0_271 = a0 + d2_102
// DataOut:
// DataOut (flags):
// SymbolicIn:

l000010DA:
	a0_271 = a0_271 - 1
	branch Mem264[a0_271:byte] >u 0x20 l000010E2
// DataOut:
// DataOut (flags):
// SymbolicIn:

l000010DE_1:
	word16 v36_279 = SLICE(d2_102, word16, 0)
	d2_102 = DPB(d2_102, v36_279 - 1, 0)
	branch v36_279 != 0x0000 l000010DA
// DataOut:
// DataOut (flags):
// SymbolicIn:

l000010E2:
	Mem283[a0_271 + 1:byte] = 0x00
// DataOut:
// DataOut (flags):
// SymbolicIn:

l000010E6:
	byte v38_290 = Mem289[a2_196:byte]
	a2_196 = a2_196 + 1
	d1_111 = DPB(d1_111, v38_290, 0)
	branch v38_290 == 0x00 l00001148
// DataOut:
// DataOut (flags):
// SymbolicIn:

l000010EA:
	branch v38_290 == 0x20 l000010E6
// DataOut:
// DataOut (flags):
// SymbolicIn:

l000010F0:
	branch v38_290 == 0x09 l000010E6
// DataOut:
// DataOut (flags):
// SymbolicIn:

l000010F6:
	branch d3_266 - Mem289[d0_112 + 12:word32] == 0x00000000 l00001148
// DataOut:
// DataOut (flags):
// SymbolicIn:

l000010FC:
	Mem310[a6_265:word32] = a1_255
	a6_265 = a6_265 + 4
	d3_266 = DPB(d3_266, (word16) d3_266 + 0x0001, 0)
	branch v38_290 == 0x22 l0000111A
// DataOut:
// DataOut (flags):
// SymbolicIn:

l0000111A:
	byte v65_320 = Mem319[a2_196:byte]
	a2_196 = a2_196 + 1
	d1_111 = DPB(d1_111, v65_320, 0)
	branch v65_320 == 0x00 l00001148
// DataOut:
// DataOut (flags):
// SymbolicIn:

l0000111E:
	branch v65_320 == 0x22 l00001116
// DataOut:
// DataOut (flags):
// SymbolicIn:

l00001124:
	branch v65_320 != 0x2A l00001144
// DataOut:
// DataOut (flags):
// SymbolicIn:

l0000112A:
	byte v68_332 = Mem319[a2_196:byte]
	a2_196 = a2_196 + 1
	d1_111 = DPB(d1_111, v68_332, 0)
	d2_102 = DPB(d2_102, v68_332 & 0xDF, 0)
	branch (v68_332 & 0xDF) != 0x4E l0000113C
// DataOut:
// DataOut (flags):
// SymbolicIn:

l0000113C:
	branch (v68_332 & 0xDF) != 0x45 l00001144
// DataOut:
// DataOut (flags):
// SymbolicIn:

l00001142:
	d1_111 = 27
// DataOut:
// DataOut (flags):
// SymbolicIn:

l00001138:
	d1_111 = 10
// DataOut:
// DataOut (flags):
// SymbolicIn:

l00001144:
	Mem354[a1_255:byte] = (byte) d1_111
	a1_255 = a1_255 + 1
// DataOut:
// DataOut (flags):
// SymbolicIn:

l00001106:
	Mem358[a1_255:byte] = v38_290
	a1_255 = a1_255 + 1
// DataOut:
// DataOut (flags):
// SymbolicIn:

l00001108:
	byte v46_363 = Mem362[a2_196:byte]
	a2_196 = a2_196 + 1
	d1_111 = DPB(d1_111, v46_363, 0)
	branch v46_363 == 0x00 l00001148
// DataOut:
// DataOut (flags):
// SymbolicIn:

l00001148:
	Mem371[a1_255:byte] = 0x00
	Mem376[a6_265:word32] = 0x00000000
	execPrivate4()
	Mem407[0x000014A8:word32] = d0_261
	execPrivate5()
	Mem409[0x000014AC:word32] = d0_261
	dwLoc0C_559 = d0_112 + 16
	dwLoc10 = d3_266
	branch Mem409[Mem409[0x00001498:word32] + 20:word16] <u 0x0024 l0000117A
// DataOut:
// DataOut (flags):
// SymbolicIn:

l00001172:
	word32 v82_419 = Mem409[d0_37 + 224:word32]
	Mem420[0x000014B0:word32] = v82_419
	branch v82_419 != 0x00000000 l0000117E
// DataOut:
// DataOut (flags):
// SymbolicIn:

l0000117A:
	Mem426[0x000014B0:word32] = d0_261
// DataOut:
// DataOut (flags):
// SymbolicIn:

l0000117E:
	branch Mem430[d0_37 + 8:byte] != 0x0D l000011F8
// DataOut:
// DataOut (flags):
// SymbolicIn:

l000011F8:
	a0_438 = Mem436[d0_37 + 58:word32]
// DataOut:
// DataOut (flags):
// SymbolicIn:

l00001186:
	word32 a0_441 = Mem430[d0_37 + 176:word32]
	a0_438 = a0_441 + 4 - Mem430[a0_441:word32]
// DataOut:
// DataOut (flags):
// SymbolicIn:

l00001202:
	Mem452[0x000014BC:word32] = a0_438
	Mem460[0x000014C0:word32] = fp - 16
	fn00001354(d2_102, a0_438, a2_196, d0_37, dwLoc10, dwLoc0C_559)
// DataOut:
// DataOut (flags):
// SymbolicIn:

l00001212_thunk_fn0000127C:
	fn0000127C(0)
	return
// DataOut:
// DataOut (flags):
// SymbolicIn:

fn00001000_exit:
// DataOut:
// DataOut (flags):
// SymbolicIn:

l0000110C:
	branch v46_363 == 0x20 l00001116
// DataOut:
// DataOut (flags):
// SymbolicIn:

l00001116:
	Mem508[a1_255:byte] = 0x00
	a1_255 = a1_255 + 1
// DataOut:
// DataOut (flags):
// SymbolicIn:

l00001112:
	Mem515[a1_255:byte] = v46_363
	a1_255 = a1_255 + 1
// DataOut:
// DataOut (flags):
// SymbolicIn:



void fn00001214(word32 a3)
// stackDelta: 0; fpuStackDelta: 0; fpuMaxParam: -1

// MayUse:  a3:[0..31]
// LiveOut:
// Trashed: a0
// Preserved: a7
fn00001214_entry:
// DataOut:
// DataOut (flags):
// SymbolicIn:

l00001214:
	WaitPort(a3 + 92)
	GetMsg(a3 + 92)
	return
// DataOut:
// DataOut (flags):
// SymbolicIn:

fn00001214_exit:
// DataOut:
// DataOut (flags):
// SymbolicIn:



void fn0000126C(word32 a2)
// stackDelta: 0; fpuStackDelta: 0; fpuMaxParam: -1

// MayUse:  a2:[0..31]
// LiveOut:
// Trashed: a1
// Preserved: a7
fn0000126C_entry:
// DataOut:
// DataOut (flags):
// SymbolicIn:

l0000126C:
	Forbid()
	ReplyMsg(a2)
	return
// DataOut:
// DataOut (flags):
// SymbolicIn:

fn0000126C_exit:
// DataOut:
// DataOut (flags):
// SymbolicIn:



void fn00001278(word32 dwArg04)
// stackDelta: 0; fpuStackDelta: 0; fpuMaxParam: -1

// MayUse:  Stack +0004:[0..31]
// LiveOut:
// Trashed: CVZN a1 a2 a4 a5 a6 a7 d0 d1 d2
// Preserved:
fn00001278_entry:
// DataOut:
// DataOut (flags):
// SymbolicIn:

l00001278:
// DataOut:
// DataOut (flags):
// SymbolicIn:

l00001278_thunk_fn0000127C:
	fn0000127C(dwArg04)
	return
// DataOut:
// DataOut (flags):
// SymbolicIn:

fn00001278_exit:
// DataOut:
// DataOut (flags):
// SymbolicIn:



void fn0000127C(word32 d2)
// stackDelta: 0; fpuStackDelta: 0; fpuMaxParam: -1

// MayUse:  d2:[0..31]
// LiveOut:
// Trashed: CVZN a1 a2 a4 a5 a6 a7 d0 d1
// Preserved:
fn0000127C_entry:
// DataOut:
// DataOut (flags):
// SymbolicIn:

l0000127C:
<<<<<<< HEAD
	word32 a7_4 = Mem0[0x00001494:word32]
	word32 v8_9 = Mem0[a7_4 - 4:word32]
	word32 v6_6 = Mem0[a7_4 - 8:word32]
	branch Mem0[v8_9 + 4:word32] == 0x00000000 l0000129E
// DataOut:
// DataOut (flags):
// SymbolicIn:
=======
	word32 a7_5 = Mem0[0x00001494:word32]
	word32 v7_10 = Mem0[a7_5 - 4:word32]
	word32 v5_7 = Mem0[a7_5 - 8:word32]
	branch Mem0[v7_10 + 4:word32] == 0x00000000 l0000129E
// DataOut: a2 a4 a5
// DataOut (flags): 
// SymbolicIn: a7:fp
>>>>>>> 6409f92e

l00001296:
	execPrivate1()
// DataOut:
// DataOut (flags):
// SymbolicIn:

l0000129E:
	CloseLibrary(Mem0[0x0000149C:word32])
<<<<<<< HEAD
	branch v6_6 == 0x00000000 l000012B0
// DataOut:
// DataOut (flags):
// SymbolicIn:

l000012AE:
	fn0000126C(v6_6)
// DataOut:
// DataOut (flags):
// SymbolicIn:

l000012B0:
	FreeMem(v8_9, Mem0[v8_9:word32])
=======
	branch v5_7 == 0x00000000 l000012B0
// DataOut: a2 a5
// DataOut (flags): 
// SymbolicIn: a7:<invalid> a4:0000948A a6:<invalid> a2:<invalid> a5:<invalid> d1:<invalid>

l000012AE:
	fn0000126C(v5_7)
// DataOut: a5
// DataOut (flags): 
// SymbolicIn: a7:<invalid> a4:0000948A a6:<invalid> a2:<invalid> a5:<invalid> d1:<invalid> a1:<invalid> d0:<invalid>

l000012B0:
	FreeMem(v7_10, Mem0[v7_10:word32])
>>>>>>> 6409f92e
	return
// DataOut:
// DataOut (flags):
// SymbolicIn:

fn0000127C_exit:
// DataOut:
// DataOut (flags):
// SymbolicIn:



void fn000012D0(word32 d2, word32 a2, word32 a3, word32 dwArg04)
// stackDelta: 0; fpuStackDelta: 0; fpuMaxParam: -1

// MayUse:  a2:[0..31] a3:[0..31] d2:[0..31] Stack +0004:[0..31]
// LiveOut:
// Trashed: CVZNX a1 a4 a5 a6 d0 d1
// Preserved: a2 a3 a7 d2
fn000012D0_entry:
// DataOut:
// DataOut (flags):
// SymbolicIn:

l000012D0:
	branch 0x000014D0 == 0x00000000 l00001308
// DataOut:
// DataOut (flags):
// SymbolicIn:

l000012E2:
	word32 d2_16 = 1
	branch Mem11[0x000014D4:word32] == 0x00000000 l000012F6
// DataOut:
// DataOut (flags):
// SymbolicIn:

l000012EA:
	d2_16 = d2_16 + 0x00000001
	branch Mem11[0x000014D0 + (d2_16 << 0x00000002):word32] != 0x00000000 l000012EA
// DataOut:
// DataOut (flags):
// SymbolicIn:

l000012F6:
	word32 d2_33 = d2_16 - 0x00000001
	branch d2_33 == 0x00000000 l00001308
// DataOut:
// DataOut (flags):
// SymbolicIn:

l000012FA:
	word32 d0_38 = d2_33 << 0x00000002
	call Mem11[0x000014D0 + d0_38:word32] (retsize: 4;)
		uses: d0:d0_38,Stack +0000:dwLoc10,Stack +0004:d2,Stack +0008:a2,Stack +000C:a3,Stack +0014:dwArg04
	d2_33 = d2_33 - 0x00000001
	branch d2_33 != 0x00000000 l000012FA
// DataOut:
// DataOut (flags):
// SymbolicIn:

l00001308:
	fn00001278(dwArg04)
	return
// DataOut:
// DataOut (flags):
// SymbolicIn:

fn000012D0_exit:
// DataOut:
// DataOut (flags):
// SymbolicIn:



void fn0000131C(word32 d2, word32 a2, word32 a3, word32 dwArg04)
// stackDelta: 0; fpuStackDelta: 0; fpuMaxParam: -1

// MayUse:  a2:[0..31] a3:[0..31] d2:[0..31] Stack +0004:[0..31]
// LiveOut:
// Trashed: CVZN a1 a4 a5 a6 d0 d1
// Preserved: X a2 a3 a7
fn0000131C_entry:
// DataOut:
// DataOut (flags):
// SymbolicIn:

l0000131C:
	branch Mem8[0x000014C4:word32] != 0x00000000 l0000134E
// DataOut:
// DataOut (flags):
// SymbolicIn:

l00001328:
	word32 a3_13 = Mem8[0x000014D8:word32]
	Mem16[0x000014C4:word32] = 1
	word32 d0_17 = a3_13
	branch a3_13 == 0x00000000 l00001346
// DataOut:
// DataOut (flags):
// SymbolicIn:

l0000133A:
	a2 = Mem16[a3_13 + 4:word32]
	call a2 (retsize: 4;)
		uses: d0:d0_24,Stack +0000:dwLoc0C,Stack +0004:a2,Stack +0008:a3,Stack +0010:dwArg04
	a3_13 = Mem16[a3_13:word32]
	d0_17 = a3_13
	branch a3_13 != 0x00000000 l0000133A
// DataOut:
// DataOut (flags):
// SymbolicIn:

l00001346:
	fn000012D0(d2, a2, a3_13, dwArg04)
// DataOut:
// DataOut (flags):
// SymbolicIn:

l0000134E:
	return
// DataOut:
// DataOut (flags):
// SymbolicIn:

fn0000131C_exit:
// DataOut:
// DataOut (flags):
// SymbolicIn:



void fn00001354(word32 d2, word32 a0, word32 a2, word32 a3, word32 dwArg04, word32 dwArg08)
// stackDelta: 0; fpuStackDelta: 0; fpuMaxParam: -1

// MayUse:  a0:[0..31] a2:[0..31] a3:[0..31] d2:[0..31] Stack +0004:[0..31] Stack +0008:[0..31]
// LiveOut:
// Trashed: CVZNX a0 a1 a4 a5 a6 d0 d1
// Preserved: a2 a3 a7
fn00001354_entry:
// DataOut:
// DataOut (flags):
// SymbolicIn:

l00001354:
	word32 a3_17 = 0x000014CC
	word32 d0_10 = 0x000014C8
	branch 0x000014C8 == 0x00000000 l00001372
// DataOut:
// DataOut (flags):
// SymbolicIn:

l00001366:
	branch Mem8[0x000014CC:word32] == 0x00000000 l00001372
// DataOut:
// DataOut (flags):
// SymbolicIn:

l0000136A:
	word32 v11_19 = Mem8[a3_17:word32]
	call v11_19 (retsize: 4;)
		uses: a0:a0_76,d0:d0_23,Stack +0000:dwLoc0C,Stack +0004:a2,Stack +0008:a3,Stack +0010:dwArg04,Stack +0014:dwArg08,Stack +FFFFFFF8:dwLoc14,Stack +FFFFFFFC:dwLoc10
		defs: a0:a0_77,d0:d0_24
	a3_17 = a3_17 + 4
	a2 = v11_19
	branch Mem8[a3_17:word32] != 0x00000000 l0000136A
// DataOut:
// DataOut (flags):
// SymbolicIn:

l00001372:
	fn0000131C(d2, a2, a3_17, fn00001468())
	return
// DataOut:
// DataOut (flags):
// SymbolicIn:

fn00001354_exit:
// DataOut:
// DataOut (flags):
// SymbolicIn:



word32 fn00001390(word32 dwArg04, word32 dwArg08, word32 dwArg0C)
// stackDelta: 0; fpuStackDelta: 0; fpuMaxParam: -1

// MayUse:  Stack +0004:[0..31] Stack +0008:[0..31] Stack +000C:[0..31]
// LiveOut: d0
// Trashed: CVZNX a0 a1 d0 d1
// Preserved: a2 a3 a4 a7 d2 d3 d4 d5 d6
fn00001390_entry:
// DataOut:
// DataOut (flags):
// SymbolicIn:

l00001390:
	word32 d4_134 = 0
// DataOut:
// DataOut (flags):
// SymbolicIn:

l0000145A:
	branch d4_134 < 5 l000013A6
// DataOut:
// DataOut (flags):
// SymbolicIn:

l000013A6:
	word32 d3_131 = 0
// DataOut:
// DataOut (flags):
// SymbolicIn:

l00001450:
	branch d3_131 < 4 l000013AC
// DataOut:
// DataOut (flags):
// SymbolicIn:

l000013AC:
	word32 d2_129 = 0
// DataOut:
// DataOut (flags):
// SymbolicIn:

l00001446:
	branch d2_129 < 4 l000013B2
// DataOut:
// DataOut (flags):
// SymbolicIn:

l000013B2:
	word32 d1_64 = __swap(20) *u (word16) d2_129
	word32 a1_77 = dwArg08 + ((word16) d2_129 *u 20 + DPB(__swap(DPB(d1_64, (word16) (d1_64 + __swap(d2_129) *u 0x0014), 0)), 0x0000, 0)) + (d3_131 << 0x00000002)
	word32 d0_79 = Mem78[dwArg04 + (d4_134 << 0x00000004) + (d2_129 << 0x00000002):word32]
	word32 d1_80 = Mem78[a1_77:word32]
	word32 d5_85 = __swap(d0_79) *u (word16) d1_80
	word32 d0_92 = d0_79 *u (word16) d1_80 + DPB(__swap(DPB(d5_85, (word16) (d5_85 + __swap(d1_80) *u (word16) d0_79), 0)), 0x0000, 0)
	word32 d5_98 = __swap(20) *u (word16) d4_134
	word32 d0_110 = d0_92 + Mem78[(dwArg0C + ((word16) d4_134 *u 20 + DPB(__swap(DPB(d5_98, (word16) (d5_98 + __swap(d4_134) *u 0x0014), 0)), 0x0000, 0))) + (d3_131 << 0x00000002):word32]
	word32 d5_116 = __swap(20) *u (word16) d4_134
	Mem128[dwArg0C + ((word16) d4_134 *u 20 + DPB(__swap(DPB(d5_116, (word16) (d5_116 + __swap(d4_134) *u 0x0014), 0)), 0x0000, 0)) + (d3_131 << 0x00000002):word32] = d0_110
	d2_129 = d2_129 + 0x00000001
// DataOut:
// DataOut (flags):
// SymbolicIn:

l0000144E:
	d3_131 = d3_131 + 0x00000001
// DataOut:
// DataOut (flags):
// SymbolicIn:

l00001458:
	d4_134 = d4_134 + 0x00000001
// DataOut:
// DataOut (flags):
// SymbolicIn:

l00001462:
	return 5
// DataOut:
// DataOut (flags):
// SymbolicIn:

fn00001390_exit:
// DataOut:
// DataOut (flags):
// SymbolicIn:



word32 fn00001468()
// stackDelta: 0; fpuStackDelta: 0; fpuMaxParam: -1

// MayUse: 
// LiveOut: d0
// Trashed: CVZNX a0 a1 d0 d1
// Preserved: a7
fn00001468_entry:
// DataOut:
// DataOut (flags):
// SymbolicIn:

l00001468:
	return fn00001390(fp + -240, fp + -160, fp + -80)
// DataOut:
// DataOut (flags):
// SymbolicIn:

fn00001468_exit:
// DataOut:
// DataOut (flags):
// SymbolicIn:


<|MERGE_RESOLUTION|>--- conflicted
+++ resolved
@@ -540,23 +540,13 @@
 // SymbolicIn:
 
 l0000127C:
-<<<<<<< HEAD
-	word32 a7_4 = Mem0[0x00001494:word32]
-	word32 v8_9 = Mem0[a7_4 - 4:word32]
-	word32 v6_6 = Mem0[a7_4 - 8:word32]
-	branch Mem0[v8_9 + 4:word32] == 0x00000000 l0000129E
-// DataOut:
-// DataOut (flags):
-// SymbolicIn:
-=======
-	word32 a7_5 = Mem0[0x00001494:word32]
-	word32 v7_10 = Mem0[a7_5 - 4:word32]
-	word32 v5_7 = Mem0[a7_5 - 8:word32]
-	branch Mem0[v7_10 + 4:word32] == 0x00000000 l0000129E
-// DataOut: a2 a4 a5
-// DataOut (flags): 
-// SymbolicIn: a7:fp
->>>>>>> 6409f92e
+	word32 a7_6 = Mem0[0x00001494:word32]
+	word32 v7_11 = Mem0[a7_6 - 4:word32]
+	word32 v5_8 = Mem0[a7_6 - 8:word32]
+	branch Mem0[v7_11 + 4:word32] == 0x00000000 l0000129E
+// DataOut:
+// DataOut (flags):
+// SymbolicIn:
 
 l00001296:
 	execPrivate1()
@@ -566,35 +556,19 @@
 
 l0000129E:
 	CloseLibrary(Mem0[0x0000149C:word32])
-<<<<<<< HEAD
-	branch v6_6 == 0x00000000 l000012B0
+	branch v5_8 == 0x00000000 l000012B0
 // DataOut:
 // DataOut (flags):
 // SymbolicIn:
 
 l000012AE:
-	fn0000126C(v6_6)
+	fn0000126C(v5_8)
 // DataOut:
 // DataOut (flags):
 // SymbolicIn:
 
 l000012B0:
-	FreeMem(v8_9, Mem0[v8_9:word32])
-=======
-	branch v5_7 == 0x00000000 l000012B0
-// DataOut: a2 a5
-// DataOut (flags): 
-// SymbolicIn: a7:<invalid> a4:0000948A a6:<invalid> a2:<invalid> a5:<invalid> d1:<invalid>
-
-l000012AE:
-	fn0000126C(v5_7)
-// DataOut: a5
-// DataOut (flags): 
-// SymbolicIn: a7:<invalid> a4:0000948A a6:<invalid> a2:<invalid> a5:<invalid> d1:<invalid> a1:<invalid> d0:<invalid>
-
-l000012B0:
-	FreeMem(v7_10, Mem0[v7_10:word32])
->>>>>>> 6409f92e
+	FreeMem(v7_11, Mem0[v7_11:word32])
 	return
 // DataOut:
 // DataOut (flags):
