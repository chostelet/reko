// spcinv.c
// Generated by decompiling spcinv.sav
// using Reko decompiler version 0.8.0.2.

#include "spcinv.h"

// 0200: void fn0200(Register Eq_2 r5, Register (ptr16 Eq_3) pc)
void fn0200(Eq_2 r5, struct Eq_3 * pc)
{
<<<<<<< HEAD
=======
	ptr16 sp_1 = fp;
	do
	{
		PRINT(&globals->b0F9A);
		struct Eq_12 * r2_29 = &globals->t0002;
		Eq_14 r3_112 = 0x00;
		do
		{
			word16 r0_14;
		} while (TTYIN(out r0_14));
		do
		{
			word16 r0_19;
		} while (TTYIN(out r0_19));
		do
		{
			word16 r0_21;
		} while (TTYIN(out r0_21));
		if (0xF0A8 == 0x00)
		{
			PRINT(&globals->b0FDA);
			do
			{
				word16 r0_394;
			} while (TTYIN(out r0_394));
			break;
		}
		r2_29 = &globals->t0001;
		r3_112.u0 = 0x01;
		if (~0x0F50 == 0x00)
			break;
		r2_29 = null;
		r3_112.u0 = 0x02;
	} while (61611 != 0x00);
	globals->ptr0F06 = r2_29;
	globals->t0F08 = r3_112;
	globals->w0024 |= 0x1040;
	globals->w1166 = 0x1100;
	globals->w1168 = 4464;
	FnSubfn(&globals->w1166);
	globals->w0AB4 = globals->w1170;
	globals->w0B5E = 0x00;
	globals->w1166 = 0x0101;
	globals->w1168 = 4446;
	FnSubfn(&globals->w1166);
	if (true)
	{
		globals->w1166 = 0x0801;
		globals->w1168 = 0x00;
		globals->w116A = 0x0B5E;
		globals->w116C = 0x01;
		globals->w116E = 0x00;
		FnSubfn(&globals->w1166);
		__syscall(0x88FC);
	}
	ptr16 r2_115;
	ptr16 r1_107 = fn0BD6(out r2_115);
l02A2:
	fn0C20(r3_112, r5, pc);
	while (true)
	{
		Eq_135 r0_88;
		if (!TTYIN(out r0_88) && globals->ptr0EFA == null)
			break;
		globals->w1166 = 0x1100;
		globals->w1168 = 4464;
		FnSubfn(&globals->w1166);
		ci16 r0_98 = globals->w1170 - globals->w1172;
		if (r0_98 >= 0x00)
		{
			globals->w1174 = globals->w1170;
			++pc->w0E52;
			word16 v34_140 = ~globals->w0EF4;
			globals->w0EF6 = v34_140;
			if (v34_140 == 0x00)
				globals->w0EF8 = ~globals->w0EF6;
			if (globals->ptr0EFA != null)
			{
				word16 v40_308 = globals->ptr0EFA - 0x01;
				globals->w0EFC = v40_308;
				NZV = cond(v40_308);
				if (v40_308 != 0x00)
					goto l0370;
				if (globals->t0F18 == 0x00)
					goto l03AE;
				byte * r4_318;
				Eq_3 r5_319;
				Eq_14 r3_320 = fn0486(r3_112, r4, r5, bArg00, out r4_318, out r5_319);
				globals->w0F16 = 0x02;
				r4 = fn0470(r2_115, r3_320, r4_318, r5_319, bArg00);
				globals->t0F18.u0 = 0x78;
			}
			if (globals->w0EF8 == 0x00)
			{
				if (globals->t0F14 <= 0x08)
					goto l0370;
				Eq_276 v64_302 = globals->w0F16 - 0x01;
				globals->t0F18 = v64_302;
				NZV = cond(v64_302);
				if (v64_302 > 0x00)
					goto l0370;
				globals->ptr0EFA = &globals->t0456;
			}
			word16 r2_284;
			byte NZ_285;
			bool V_286;
			word16 r3_287;
			bool C_288;
			bool N_289;
			bool Z_290;
			word16 r0_291;
			word16 r1_292;
			byte NZVC_293;
			byte ZC_297;
			word16 r5_298;
			globals->ptr0EFA();
l0370:
			byte * r4_236;
			Eq_3 r5_237;
			Eq_225 r1_238 = fn04A0(r4, pc, out r4_236, out r5_237);
			Eq_14 r3_240;
			byte * r4_241;
			Eq_3 r5_242;
			ptr16 r1_243 = fn07A6(fn06D6(r1_238, r4_236, r5_237, pc), pc, out r3_240, out r4_241, out r5_242);
			r1_107 = fn0998(r1_243, r3_240, r4_241, r5_242, pc, out r2_115, out r3_112, out r4, out r5);
			if (r4 != &globals->b1178)
				goto l038E;
			if (globals->w0F12 != 0x00)
				continue;
			if (globals->t0F02 != 0x00)
				goto l0392;
			if (!DPB(NZV, false, 0))
			{
				struct Eq_474 * v72_270 = (word32) globals->t0F18 + 0x01;
				globals->ptr0F1A = v72_270;
				NZV = cond(v72_270);
				goto l02A2;
			}
l03AE:
			cup16 v50_160 = globals->w0B5A - globals->w0B5A;
			if (v50_160 > 0x00)
			{
				globals->w0B5E = globals->w0B5A;
				globals->w1166 = 0x0101;
				globals->w1168 = 4446;
				FnSubfn(&globals->w1166);
				if (v50_160 < 0x00)
				{
					globals->w1166 = 0x0201;
					globals->w1168 = 4446;
					globals->w116A = 0x01;
					FnSubfn(&globals->w1166);
					if (v50_160 >= 0x00)
						goto l03E6;
				}
				else
				{
l03E6:
					globals->w1166 = 0x0901;
					globals->w1168 = 0x00;
					globals->w116A = 0x0B5E;
					globals->w116C = 0x01;
					globals->w116E = 0x00;
					FnSubfn(&globals->w1166);
					__syscall(0x88FC);
				}
			}
			byte * r4_176;
			Eq_3 r5_177;
			Eq_14 r3_178 = fn0486(r3_112, r4, r5, bArg00, out r4_176, out r5_177);
			struct Eq_336 * sp_179 = sp_1 - 0x01;
			sp_179->b0000 = 0x01;
			sp_179->b0001 = 0x18;
			byte * r4_184;
			Eq_3 r5_185;
			fn0AB6(r3_178, r4_176, r5_177, out r4_184, out r5_185);
			byte * r4_188;
			Eq_3 r5_189;
			fn0AE8(r4_184, r5_185, wLoc02, out r4_188, out r5_189);
			*(r1_107 - 0x02) = (byte **) r4_188;
			word16 r4_195;
			word16 r5_196;
			fn0AE8(r4_188, r5_189, wLoc02, out r4_195, out r5_196);
		}
		if (r4 == &globals->b1178)
			continue;
l038E:
		r3_112 = fn0AF6(r3_112, r4, r5, out r4, out r5);
l0392:
	}
	globals->t02CB = r0_88;
	word16 * r1_343 = &globals->w02C6;
	do
	{
		r1_343 = r1_396 + 0x01;
		word16 * r1_396 = r1_343;
	} while (*r1_396 - r0_88 != 0x00);
	struct Eq_149 * r1_353 = r1_343 - 711 << 0x01;
	word16 sp_355;
	word16 r2_356;
	byte NZ_357;
	bool V_358;
	word16 r3_359;
	bool C_360;
	bool N_361;
	bool Z_362;
	word16 r0_363;
	word16 r1_364;
	byte NZVC_365;
	byte NZV_366;
	word16 pc_367;
	word16 r4_368;
	byte ZC_369;
	word16 r5_370;
	r1_353->ptr02CC();
>>>>>>> 6409f92e
}

// 0470: Register Eq_11 fn0470(Register Eq_11 r0, Register Eq_11 r1, Register ptr16 r2, Register Eq_160 r4, Register Eq_2 r5, Stack Eq_2 bArg00, Register out ptr16 r4Out)
Eq_11 fn0470(Eq_11 r0, Eq_11 r1, ptr16 r2, Eq_160 r4, Eq_2 r5, Eq_2 bArg00, ptr16 & r4Out)
{
	Eq_2 r5_15;
	ptr16 r4_21;
	Eq_11 r0_20 = fn0AE8(r0, fn0AB6(r0, r1, r4, r5, bLoc03, bLoc02, out r5_15), r5_15, SEQ(bLoc02, bLoc03), out r4_21, out r5_40);
	*(r2 - 0x02) = r4_21;
	r4Out = r4_21;
	return r0_20;
}

// 0486: Register Eq_11 fn0486(Register Eq_11 r0, Register Eq_11 r1, Register Eq_160 r4, Register Eq_2 r5, Stack Eq_2 bArg00, Register out ptr16 r4Out, Register out ptr16 r5Out)
Eq_11 fn0486(Eq_11 r0, Eq_11 r1, Eq_160 r4, Eq_2 r5, Eq_2 bArg00, ptr16 & r4Out, ptr16 & r5Out)
{
	Eq_2 r5_15;
	ptr16 r4_21;
	ptr16 r5_22;
	Eq_11 r0_20 = fn0A74(r0, fn0AB6(r0, r1, r4, r5, bLoc03, bLoc02, out r5_15), r5_15, out r4_21, out r5_22);
	r4Out = r4_21;
	r5Out = r5_22;
	return r0_20;
}

// 04A0: Register Eq_2 fn04A0(Register Eq_11 r1, Register Eq_160 r4, Register (ptr16 Eq_3) pc)
Eq_2 fn04A0(Eq_11 r1, Eq_160 r4, struct Eq_3 * pc)
{
<<<<<<< HEAD
	cui16 v5_5 = pc->w0A52 & globals->w0EF4;
	pc->w0A52 = v5_5;
	Eq_2 sp_106 = fp;
	if (v5_5 != 0x00)
		return r5;
	Eq_2 r5_10;
=======
	*r4Out = r4;
	*r5Out = r5;
	struct Eq_532 * sp_1 = fp;
	cui16 v5_4 = pc->w0A52 & globals->w0EF4;
	pc->w0A52 = v5_4;
	if (v5_4 != 0x00)
		return r1;
	Eq_3 r5_119 = globals->t0F04;
>>>>>>> 6409f92e
	do
	{
		Eq_595 r3_15 = (int16) *((word32) r5_10 + 0x0EF0);
		if (r3_15 != 0x00)
		{
			globals->t0F0C = r3_15;
			Eq_11 r0_20 = (int16) *((word32) r5_10 + 0x0EF3);
			sp_106 -= 0x02;
			*sp_106 = r3_15;
			*((word32) sp_106 + 0x01) = r0_20;
			Eq_160 r4_29 = fn0AB6(r0_20, r1, r4, r5_10, *((word32) sp_106 - 0x02), *((word32) sp_106 - 0x01), out r5_10);
			r4_29->u0 = 0x20;
			r4 = (word32) r4_29 + 0x01;
			Eq_11 r0_101 = r0_20 - &globals->t0001;
			if ((globals->t0F02 > 0x00 || r0_20 - &globals->t0001 < 0x04) && r0_20 - &globals->t0001 != 0x02)
			{
				*((word32) r5_10 + 0x0EF3) = r0_20 - &globals->t0001;
				if (r0_20 - &globals->t0001 <= &globals->u0016)
				{
					sp_106.u0 = <invalid>;
					if (!fn067C(r0_20 - &globals->t0001, r3_15, (word32) r4_29 + 0x01, r5_10, out r1, out r4, out r5_10))
						goto l04EE;
				}
				else
				{
l04EE:
					r1 = r0_20;
					if (r0_20 - &globals->t0001 != &globals->t0003 || globals->t0F02 <= 0x00)
					{
l0504:
						sp_106.u0 = <invalid>;
						Eq_11 r0_103;
						if (fn064A(r0_101, r1, r3_15, r4, r5_10, out r0_103, out r4, out r5_10))
							goto l0584;
						struct Eq_710 * r2_111;
						do
						{
							if (r2_111[0x06DC] - r0_103 == 0x00)
							{
l0524:
								r0_103 = r2_111[0x06D6];
								r1.u0 = 0x08;
								do
								{
									Eq_802 r3_135 = *r0_103;
									if (r3_135 != 0x00)
									{
										if (r3_135 >= 0x00)
										{
											if ((word16) r3_135 + 0x04 - *((word32) r5_10 + 0x0EF0) <= 0x00)
											{
												if (*r0_103 - *((word32) r5_10 + 0x0EF0) < 0x00)
													break;
												Eq_11 r1_200 = *r0_103;
												r0_103->u4 = *r0_103 | 0x8000;
												Eq_11 r0_203 = r0_103 - r2_111[0x06D6];
												globals->t0F0A = r0_203;
												--*((word32) r0_203 + 0x0DC4);
												struct Eq_916 * sp_208 = sp_106 - 0x02;
												sp_208->t0000 = r1_200;
												sp_208->t0001 = r2_111[0x06DC];
												Eq_2 r5_215;
												Eq_11 r1_225;
												Eq_160 r4_226;
												Eq_2 r5_227;
												fn0A7C(r0_203, r1_200, fn0AB6(r0_203, r1_200, r4, r5_10, sp_208->tFFFFFFFE, sp_208->tFFFFFFFF, out r5_215), r5_215, pc, out r1_225, out r4_226, out r5_227);
												pc->w05F2 = (word16) r2_111[1770] + pc->w05F2;
												// Failed to bind call argument.
												// Please report this issue at https://github.com/uxmal/reko
												Eq_2 stackArg0 = <invalid>;
												fn0B1A(r1_225, r4_226, r5_227, stackArg0, out r1, out r3_395, out r4, out r5_10);
												Eq_498 v69_245 = globals->w0F12 - 0x01;
												globals->t0F14 = v69_245;
												sp_106.u0 = <invalid>;
												if (v69_245 <= 0x00 && globals->t0F02 <= 0x00)
												{
													globals->ptr0EFA = null;
													globals->w0EFC = 0x05;
												}
												goto l0584;
											}
										}
										else
										{
											struct Eq_805 * sp_143 = sp_106 - 0x01;
											sp_143->b0000 = (byte) *r0_103;
											sp_143->t0001 = r2_111[0x06DC];
											Eq_2 r5_154;
											Eq_160 r4_160;
											Eq_2 r5_161;
											r0_103 = fn0A74(r0_103, fn0AB6(r0_103, r1, r4, r5_10, sp_143->tFFFFFFFE, sp_143->tFFFFFFFF, out r5_154), r5_154, out r4_160, out r5_161);
											*r0_103 = 0x00;
											Eq_2 sp_162 = <invalid>;
											*(sp_162 - 0x02) = (int16) *((word32) r5_161 + 0x0EF0) + 0x01;
											*(sp_162 - 0x01) = (byte) *((word32) r5_161 + 0x0EF3);
											sp_106 = sp_162 - 0x02;
											r4 = fn0AB6(r0_103, r1, r4_160, r5_161, *((word32) sp_162 + 0x0000FFFC), *(sp_162 - 0x03), out r5_10);
										}
									}
									r0_103 = (word32) r0_103 + 0x02;
									r1 -= &globals->t0001;
								} while (r1 != 0x00);
								break;
							}
							cup16 v38_123 = r2_111[0x06DC] - r1;
							if (v38_123 < 0x00)
								break;
							if (v38_123 == 0x00)
								goto l0524;
							++r2_111;
						} while (r2_111 >= &globals->t000A);
						Eq_160 r4_285;
						Eq_2 r5_286;
						Eq_11 r0_284 = fn0AE8(r0_103, r4, r5_10, *((byte) sp_106.u0 - 0x02), out r4_285, out r5_286);
						Eq_2 sp_287 = <invalid>;
						*sp_287 = r4_285;
						Eq_160 r4_296;
						Eq_2 r5_297;
						Eq_11 r0_295 = fn0AE8(r0_284, r4_285, r5_286, *sp_287, out r4_296, out r5_297);
						struct Eq_747 * r1_303 = r1 - &globals->t0002;
						r1_303->t0000.u3 = r4_296;
						r4_296->u0 = globals->b1159;
						Eq_2 sp_298 = <invalid>;
						fn0AE8(r0_295, (word32) r4_296 + 0x01, r5_297, *((word32) sp_298 - 0x02), out r4, out r5_10);
						(r1_303 - &globals->t0002)->t0000.u3 = r4;
						sp_106.u0 = <invalid>;
						r1 = r1_303 - &globals->t0002;
						goto l05CA;
					}
					// Failed to bind call argument.
					// Please report this issue at https://github.com/uxmal/reko
					Eq_2 stackArg0 = <invalid>;
					sp_106.u0 = <invalid>;
					if (!fn05D4(r0_20 - &globals->t0001, r0_20, r3_15, r4, r5_10, pc, stackArg0, out r0_101, out r1, out r3_15, out r4, out r5_10))
						goto l0504;
				}
			}
l0584:
			((word32) r5_10 + 0x0EF0)->u0 = 0x00;
			goto l0588;
		}
l0588:
l05CA:
		--r5_10;
	} while (r5_10 >= 0x00);
	return r5_10;
}

// 05D4: FlagGroup bool fn05D4(Register Eq_11 r0, Register Eq_11 r1, Register Eq_595 r3, Register Eq_160 r4, Register Eq_2 r5, Register (ptr16 Eq_3) pc, Stack Eq_2 bArg00, Register out Eq_11 r0Out, Register out Eq_11 r1Out, Register out Eq_595 r3Out, Register out Eq_160 r4Out, Register out Eq_2 r5Out)
bool fn05D4(Eq_11 r0, Eq_11 r1, Eq_595 r3, Eq_160 r4, Eq_2 r5, struct Eq_3 * pc, Eq_2 bArg00, union Eq_11 & r0Out, union Eq_11 & r1Out, union Eq_595 & r3Out, union Eq_160 & r4Out, union Eq_2 & r5Out)
{
	Eq_402 v8_6 = r3 - globals->t0F02;
	cup16 v11_10 = 0x04 - v8_6;
	bool Z_127 = SLICE(cond(v11_10), bool, 2);
	if (v11_10 <= 0x00)
	{
		Eq_2 r5_24;
		Eq_11 r1_31;
		Eq_160 r4_32;
		Eq_2 r5_33;
		fn0A7C(r0, r1, fn0AB6(r0, r1, r4, r5, bLoc03, v8_6, out r5_24), r5_24, pc, out r1_31, out r4_32, out r5_33);
		fn0A94();
		ui16 r3_45 = __rol(0x00, 0x00);
		Eq_11 r0_49 = globals->a0F2A[__rol(r3_45, r3_45)];
		Eq_1050 v23_50 = pc->t090A >> 0x01;
		pc->t090A = v23_50;
		Eq_2 sp_34 = <invalid>;
		if (v23_50 >= 0x00)
			r0_49 = (word32) r0_49 + 200;
		pc->w054A = (word16) ((word32) r0_49 + pc->w054A);
		*(sp_34 - 0x01) = (union Eq_2 *) globals->t0F02;
		sp_34->u0 = 0x04;
		Eq_2 r5_73;
		byte * r4_79;
		Eq_2 r5_80;
		Eq_11 r0_78 = fn0AE8(r0_49, fn0AB6(r0_49, r1_31, r4_32, r5_33, *((word32) sp_34 + 0x0000FFFD), *((word32) sp_34 + 0x0000FFFE), out r5_73), r5_73, *((word32) sp_34 + 0x0000FFFD), out r4_79, out r5_80);
		*(r1_31 - 0x02) = (byte **) r4_79;
		*r4_79 = 0x28;
		byte * r4_94;
		Eq_11 r0_93 = fn0B60(r0_78, r1_31 - 0x02, 0x03, r4_79 + 0x01, out r3_153, out r4_94);
		*r4_94 = 0x29;
		Eq_2 sp_81 = <invalid>;
		Eq_160 r4_104;
		Eq_2 r5_105;
		fn0AE8(r0_93, r4_94 + 0x01, r5_80, *((word32) sp_81 - 0x02), out r4_104, out r5_105);
		*(r1_31 - 0x04) = (union Eq_160 *) r4_104;
		// Failed to bind call argument.
		// Please report this issue at https://github.com/uxmal/reko
		Eq_2 stackArg0 = <invalid>;
		r0 = fn0B1A(r1_31 - 0x04, r4_104, r5_105, stackArg0, out r1, out r3, out r4, out r5);
		globals->b0F05 = ~0x00;
		Z_127 = true;
	}
	r0Out = r0;
	r1Out = r1;
	r3Out = r3;
	r4Out = r4;
	r5Out = r5;
	return Z_127;
}

// 064A: FlagGroup bool fn064A(Register Eq_11 r0, Register Eq_11 r1, Register Eq_595 r3, Register Eq_160 r4, Register Eq_2 r5, Register out Eq_11 r0Out, Register out Eq_160 r4Out, Register out Eq_2 r5Out)
bool fn064A(Eq_11 r0, Eq_11 r1, Eq_595 r3, Eq_160 r4, Eq_2 r5, union Eq_11 & r0Out, union Eq_160 & r4Out, union Eq_2 & r5Out)
{
	struct Eq_9 * r2_28 = globals->ptr0F06;
	do
	{
		bool Z_57;
		if (r2_28[0x0EE6] - r3 == 0x00 && r2_28[0x0EEC] >= 0x00)
		{
			if (r2_28[0x0EE9] - r1 != 0x00)
			{
				if (r2_28[0x0EE9] - r0 != 0x00)
					goto l0676;
				byte * r4_40;
				r0 = fn0AE8(r0, r4, r5, wLoc02, out r4_40, out r5);
				Eq_2 sp_42 = <invalid>;
				*sp_42 = r4_40;
				*r4_40 = 0x20;
				r4 = r4_40 + 0x01;
			}
			r2_28[0x0EE6] = (struct Eq_9) 0x00;
			Z_57 = true;
			break;
		}
l0676:
		--r2_28;
		Z_57 = SLICE(cond(r2_28), bool, 2);
	} while (r2_28 >= null);
	r0Out = r0;
	r4Out = r4;
	r5Out = r5;
	return Z_57;
}

// 067C: FlagGroup bool fn067C(Register Eq_11 r0, Register Eq_595 r3, Register Eq_160 r4, Register Eq_2 r5, Register out Eq_11 r1Out, Register out Eq_160 r4Out, Register out Eq_2 r5Out)
bool fn067C(Eq_11 r0, Eq_595 r3, Eq_160 r4, Eq_2 r5, union Eq_11 & r1Out, union Eq_160 & r4Out, union Eq_2 & r5Out)
{
	Eq_11 r1_18 = (word32) r0 + (r3 - 0x01 << 0x01);
	byte v11_10 = *((word32) r1_18 + 3626);
	bool Z_15 = SLICE(cond(v11_10), bool, 2);
	if (v11_10 != 0x00)
	{
		((word32) r1_18 + 3626)->u0 = *((word32) r1_18 + 3626) - 0x01;
		r1_18 = (int16) *((word32) r1_18 + 3626);
		Eq_160 r4_26 = fn0AB6(r0, r1_18, r4, r5, bLoc04, bLoc03, out r5);
		byte v21_32 = *((word32) r1_18 + 0x0EE0);
		r4_26->u0 = v21_32;
		r4 = (word32) r4_26 + 0x01;
		Z_15 = SLICE(cond(v21_32), bool, 2);
	}
	r1Out = r1_18;
	r4Out = r4;
	r5Out = r5;
	return Z_15;
}

// 06A2: void fn06A2()
void fn06A2()
{
	if (globals->t0F0A != 0x00)
	{
		Eq_2 r5_10;
		do
		{
			if (r5_10.u1[0x0EF0] == 0x00)
			{
				Eq_498 r0_24 = globals->t0F14;
				if (r0_24 <= 0x08)
				{
					r5_10.u1[0x0EF0] = (struct Eq_2856) ((word32) r0_24 + 0x02);
					r5_10.u1[0x0EF3] = (struct Eq_2856) 0x18;
					globals->t0F0C.u0 = 0x00;
				}
				return;
			}
			--r5_10;
		} while (r5_10 >= 0x00);
	}
}

// 06D6: void fn06D6(Register Eq_11 r1, Register Eq_160 r4, Register Eq_2 r5, Register (ptr16 Eq_3) pc)
void fn06D6(Eq_11 r1, Eq_160 r4, Eq_2 r5, struct Eq_3 * pc)
{
	Eq_2 sp_106 = fp;
	struct Eq_9 * r2_220;
	do
	{
		Eq_595 r3_9 = (int16) r2_220[0x0EE6];
		if (r3_9 != 0x00)
		{
			cui16 v12_14 = pc->w0812 & globals->w0EF4;
			pc->w0812 = v12_14;
			if (v12_14 == 0x00 && (r2_220[0x0EEC] <= 0x00 || globals->w0EF4 - globals->w0EF4 == 0x00))
				goto l07A0;
			Eq_11 r0_31 = (int16) r2_220[0x0EE9];
			if (r2_220[0x0EEC] >= 0x00)
			{
				sp_106 -= 0x02;
				*sp_106 = r3_9;
				*((word32) sp_106 + 0x01) = r0_31;
				Eq_160 r4_69 = fn0AB6(r0_31, r1, r4, r5, *((word32) sp_106 - 0x02), *((word32) sp_106 - 0x01), out r5);
				r4_69->u0 = 0x20;
				r4 = (word32) r4_69 + 0x01;
			}
			else
			{
				sp_106 -= 0x02;
				*sp_106 = (word16) r3_9 + 0x01;
				*((word32) sp_106 + 0x01) = r0_31;
				r4 = fn0AB6(r0_31, r1, r4, r5, *((word32) sp_106 - 0x02), *((word32) sp_106 - 0x01), out r5);
				r2_220[0x0EEC] = (struct Eq_9) (r2_220[0x0EEC] & ~0x80);
			}
			r2_220[0x0EE9] = (struct Eq_9) ((byte) r2_220[0x0EE9] + 0x01);
			Eq_595 r3_101 = r3_9;
			if ((word32) r0_31 + 0x01 != 0x19)
			{
				if ((word32) r0_31 + 0x01 != 0x18)
				{
					if ((word32) r0_31 + 0x01 > 22)
						goto l078A;
					sp_106.u0 = <invalid>;
					if (!fn067C((word32) r0_31 + 0x01, r3_9, r4, r5, out r1, out r4, out r5))
						goto l0784;
					goto l078A;
				}
				if (globals->ptr0EFA == null && globals->t0F14 - r3_9 >= 0x00)
				{
					r3_101 = r3_9 - &globals->ptr0004;
					if (globals->t0F14 - (r3_9 - &globals->ptr0004) > 0x00)
						goto l078A;
					struct Eq_1498 * sp_107 = sp_106 - 0x01;
					sp_107->t0000 = globals->t0F14;
					sp_107->b0001 = 0x18;
					Eq_2 r5_116;
					ptr16 r1_124;
					Eq_160 r4_125;
					Eq_2 r5_126;
					Eq_11 r0_123 = fn0A7C((word32) r0_31 + 0x01, r1, fn0AB6((word32) r0_31 + 0x01, r1, r4, r5, sp_107->tFFFFFFFE, sp_107->tFFFFFFFF, out r5_116), r5_116, pc, out r1_124, out r4_125, out r5_126);
					globals->ptr0EFA = null;
					globals->w0EFC = 0x05;
					globals->ptr0F1A = globals->t0F18 - 0x01;
					Eq_2 sp_127 = <invalid>;
					Eq_160 r4_138;
					Eq_2 r5_139;
					fn0AE8(r0_123, r4_125, r5_126, *((word32) sp_127 - 0x02), out r4_138, out r5_139);
					*(r1_124 - 0x02) = (union Eq_160 *) r4_138;
					// Failed to bind call argument.
					// Please report this issue at https://github.com/uxmal/reko
					Eq_2 stackArg0 = <invalid>;
					r1 = fn0B3A(r1_124 - 0x02, r4_138, r5_139, stackArg0, out r4, out r5);
					sp_106.u0 = <invalid>;
					goto l0784;
				}
l078A:
				Eq_160 r4_175;
				Eq_2 r5_176;
				Eq_11 r0_174 = fn0AE8((word32) r0_31 + 0x01, r4, r5, *((word32) sp_106 - 0x02), out r4_175, out r5_176);
				**r3_101 = r4_175;
				Eq_2 sp_177 = <invalid>;
				byte * r4_187;
				Eq_2 r5_188;
				Eq_11 r0_186 = fn0AE8(r0_174, r4_175, r5_176, *((word32) sp_177 - 0x02), out r4_187, out r5_188);
				byte ** r1_194 = r1 - 0x02;
				*r1_194 = (byte **) r4_187;
				*r4_187 = globals->b115A;
				Eq_2 sp_189 = <invalid>;
				fn0AE8(r0_186, r4_187 + 0x01, r5_188, *((word32) sp_189 - 0x02), out r4, out r5);
				*(r1_194 - 0x02) = (union Eq_160 *) r4;
				sp_106.u0 = <invalid>;
				r1 = r1_194 - 0x02;
			}
			else
			{
l0784:
				r2_220[0x0EE6] = (struct Eq_9) 0x00;
			}
		}
l07A0:
		--r2_220;
	} while (r2_220 >= null);
}

// 07A6: Register Eq_11 fn07A6(Register Eq_160 r4, Register (ptr16 Eq_3) pc, Register out Eq_11 r1Out, Register out Eq_2 r5Out)
Eq_11 fn07A6(Eq_160 r4, struct Eq_3 * pc, union Eq_11 & r1Out, union Eq_2 & r5Out)
{
<<<<<<< HEAD
	ci16 v5_4 = globals->w0F1C - 0x01;
	globals->w0F1E = v5_4;
	Eq_2 sp_122 = fp;
	if (v5_4 == 0x00)
=======
	*r4Out = r4;
	*r5Out = r5;
	*r3Out = r3;
	Eq_3 sp_1 = fp;
	word16 v5_3 = globals->w0F1C - 0x01;
	globals->w0F1E = v5_3;
	Eq_1501 NZV_101 = cond(v5_3);
	if (v5_3 == 0x00)
>>>>>>> 6409f92e
	{
		globals->w0F1E = globals->w0F26;
		Eq_2 r5_10 = 0x00;
		do
		{
			struct Eq_529 * r2_16 = globals->ptr0F1A;
			r0 = r2_16->t0DB8;
			if (r0 != 0x00)
			{
				if (globals->w0EFC != 0x00)
				{
					Eq_11 r1_27 = r2_16->t0DAC;
					word16 r3_28;
					for (r3_28 = 0x08; r3_28 != 0x00; --r3_28)
					{
						if (*r1_27 != 0x00)
						{
							struct Eq_1627 * sp_41 = sp_122 - 0x01;
							sp_41->b0000 = (byte) *r1_27;
							sp_41->t0001 = r0;
							Eq_2 r5_50;
							r0 = fn0A74(r0, fn0AB6(r0, r1_27, r4, r5_10, sp_41->tFFFFFFFE, sp_41->tFFFFFFFF, out r5_50), r5_50, out r4, out r5_10);
							sp_122.u0 = <invalid>;
							if (*r1_27 <= 0x00)
								*r1_27 = 0x00;
						}
						r1_27 = (word32) r1_27 + 0x02;
					}
					r2_16->t0DB8 = (word32) r2_16->t0DB8 + 0x01;
					r0 = (word32) r0 + 0x01;
				}
				r1 = r2_16->t0DAC;
				Eq_1613 r3_176;
				for (r3_176 = 0x08; r3_176 != 0x00; --r3_176)
				{
					if (*r1 > 0x00)
					{
						*r1 = (word32) *r1 + globals->w0F20;
						if (*r1 >= 0x08 || *r1 <= 0x48)
							globals->t0F00 = sp_122;
						if (r0 == 0x17)
							globals->t0F02 = sp_122;
						if (r0 <= 22)
							fn093C(r0, r1, r3_176);
						struct Eq_1888 * sp_197 = sp_122 - 0x01;
						sp_197->t0000 = *r1;
						sp_197->t0001 = r0;
						Eq_2 r5_208;
						Eq_160 r4_207 = fn0AB6(r0, r1, r4, (word32) r5_10 + 0x01, sp_197->tFFFFFFFE, sp_197->tFFFFFFFF, out r5_208);
						ptr16 r3_214 = fn096A(r3_176);
						r0 = fn0AE8(r0, r4_207, r5_208, sp_197->tFFFFFFFE, out r4, out r5_10);
						**(r3_214 - 0x02) = (union Eq_160 **) r4;
						sp_122.u0 = <invalid>;
						r3_176 = r3_214 - 0x02;
					}
					else if (*r1 < 0x00 && globals->w0EFC == 0x00)
					{
						struct Eq_1854 * sp_123 = sp_122 - 0x01;
						sp_123->t0000 = *r1;
						sp_123->t0001 = r0;
						Eq_2 r5_132;
						r0 = fn0A74(r0, fn0AB6(r0, r1, r4, r5_10, sp_123->tFFFFFFFE, sp_123->tFFFFFFFF, out r5_132), r5_132, out r4, out r5_10);
						*r1 = 0x00;
						sp_122.u0 = <invalid>;
					}
					r1 = (word16) r1 + 0x02;
				}
				if (r5_10 == 0x00)
					r2_16->t0DB8.u0 = 0x00;
			}
			ci16 v75_271 = pc->w06AE - 0x02;
			pc->w06AE = v75_271;
			if (v75_271 < 0x00)
			{
				globals->w0F1C = 0x0A;
				globals->w0DAA = ~globals->w0DA8;
				if (globals->w0EFC != 0x00)
					globals->w0EFE = 0x00;
				else if (globals->w0EFE != 0x00)
				{
					globals->w0F22 = -globals->w0F20;
					if (globals->t0F00 == 0x00)
						globals->w0EFE = 0x01;
				}
				globals->t0F00.u0 = 0x00;
				globals->t0F02.u0 = 0x00;
				goto l08B2;
			}
		} while (r5_10 == 0x00);
		globals->t0F28 = r5_10;
	}
l08B2:
	if (globals->w0F12 != 0x00)
	{
		cui16 v36_333 = pc->w063A & globals->w0EF4;
		pc->w063A = v36_333;
		if (v36_333 != 0x00)
		{
			struct Eq_9 * r2_338;
			do
			{
				if (r2_338[0x0EE6] == 0x00)
				{
					do
					{
						Eq_11 r0_355 = fn0A94() & globals->w0F0E;
						if (r0_355 != 0x00)
							goto l093A;
						cui16 r0_359 = fn0A94();
						r1 = globals->t0F08;
						if (r1 >= 0x00 && (*((word16) r1 + 0x0DC4) > 0x00 && r0_359 << 0x01 < 0x00))
							break;
						ui16 r1_381 = __rol(0x00, 0x00);
						ui16 r1_383 = __rol(r1_381, r1_381);
						ui16 r1_385 = __rol(r1_383, r1_383);
						r1 = r1_385 << 0x01;
					} while (globals->a0DC4[r1_385 * 0x02] <= 0x00);
					r0_355.u0 = 0x0DB8;
					do
					{
						r0_355 -= 0x02;
						word16 r3_403 = Mem334[r0_355 + 0x00:word16] + r1;
					} while (*r3_403 <= 0x00);
					r2_338[0x0EE6] = (struct Eq_9) ((int16) *r3_403 + 0x02);
					r2_338[0x0EE9] = (struct Eq_9) *((byte) r0_355.u0 + 0x0C);
					r2_338[0x0EEC] = (struct Eq_9) 0x80;
					if (r0_355 != 3500)
					{
						r0_355 = fn0A94() & globals->t0F0C;
						if (r0_355 == 0x00)
							goto l0936;
					}
					else
					{
l0936:
						r2_338[0x0EEC] = (struct Eq_9) ((byte) r2_338[0x0EEC] + 0x01);
					}
l093A:
					r1Out = r1;
					r5Out.u0 = <invalid>;
					return r0_355;
				}
				--r2_338;
			} while (r2_338 >= null);
		}
	}
	r1Out = r1;
	r5Out.u0 = <invalid>;
	return r0;
}

// 093C: void fn093C(Register Eq_11 r0, Register Eq_11 r1, Register Eq_1613 r3)
void fn093C(Eq_11 r0, Eq_11 r1, Eq_1613 r3)
{
	word16 r3_7 = *r1;
	cui16 r3_15 = r3_7 - 0x01;
	if (globals->w0F20 >= 0x00)
		r3_15 = r3_7 - 0x02;
	struct Eq_1987 * r3_22 = (word32) r0 + (r3_15 << 0x01) - 22 + 0x0E40;
	word16 wLoc04_49 = 0x07;
	do
	{
		r3_22->b0000 = 0x00;
		word16 v18_34 = wLoc04_49 - 0x01;
		++r3_22;
		wLoc04_49 = v18_34;
	} while (v18_34 != 0x00);
}

// 096A: Register Eq_1613 fn096A(Register Eq_1613 r3)
Eq_1613 fn096A(Eq_1613 r3)
{
	if ((r3 & 0x01) == 0x00)
	{
		if (globals->w0DA8 == 0x00)
		{
l0976:
			globals->b112D = 0x2F;
			globals->b1131 = 0x5C;
			return;
		}
	}
	else if (globals->w0DA8 != 0x00)
		goto l0976;
	globals->b112D = 0x5C;
	globals->b1131 = 0x2F;
	return;
}

// 0998: Register Eq_11 fn0998(Register Eq_11 r0, Register Eq_11 r1, Register Eq_160 r4, Register Eq_2 r5, Register (ptr16 Eq_3) pc, Register out Eq_2 r2Out, Register out Eq_160 r4Out, Register out Eq_2 r5Out)
Eq_11 fn0998(Eq_11 r0, Eq_11 r1, Eq_160 r4, Eq_2 r5, struct Eq_3 * pc, union Eq_2 & r2Out, union Eq_160 & r4Out, union Eq_2 & r5Out)
{
	Eq_2 r2_216 = globals->t0F02;
	if (r2_216 <= 0x00)
	{
		ci16 v10_8 = globals->w0F1E - 0x01;
		globals->w0F20 = v10_8;
		if (v10_8 != 0x00)
		{
			if (r2_216 == 0x00 || globals->w0F1E < 0x28)
				goto l0A5E;
			goto l0A2A;
		}
		globals->w0F20 = 100;
		globals->w0F12 = 0x01;
		globals->w0A6A = 4404;
		cui16 r0_30 = fn0A94();
		r2_216.u0 = 0x01;
		r1.u0 = 0x00;
		r0 = r0_30 << 0x01;
		if (r0_30 << 0x01 < 0x00)
		{
			r0 = r0_30 << 0x02;
			if (r0_30 << 0x02 < 0x00)
			{
				globals->w0F12 = globals->w0F10 + 0x01;
				globals->w0A6A = 0x113D;
				r1.u0 = 0x0A;
			}
		}
		if (r0 <= 0x00)
		{
			globals->w0F12 = -globals->w0F10;
			pc->w008A = (word16) ((byte) r1.u0 + pc->w008A);
			r2_216.u0 = 0x4A;
		}
	}
	if (globals->w0EF4 != 0x00 || globals->w0EF6 != 0x00)
	{
		globals->t0F04 = r2_216;
		r2Out = r2_216;
		r4Out = r4;
		r5Out = r5;
		return r0;
	}
	if (globals->w0F10 >= 0x00)
	{
		if (r2_216 != 0x49)
		{
l0A04:
			Eq_2 r5_175;
			fn0A60(r0, r1, fn0AB6(r0, r1, r4, r5, bLoc04, bLoc03, out r5_175), r5_175);
		}
	}
	else if (r2_216 != 0x02)
		goto l0A04;
l0A2A:
	Eq_2 r5_117;
	Eq_160 r4_123;
	Eq_2 r5_124;
	Eq_11 r0_122 = fn0A74(r0, fn0AB6(r0, r1, r4, r5, bLoc04, bLoc03, out r5_117), r5_117, out r4_123, out r5_124);
	Eq_2 sp_125 = <invalid>;
	*(sp_125 - 0x02) = (union Eq_2 *) r2_216;
	*(sp_125 - 0x01) = 0x04;
	Eq_2 r5_135;
	r0 = fn0A74(r0_122, fn0AB6(r0_122, r1, r4_123, r5_124, *((word32) sp_125 + 0x0000FFFC), *(sp_125 - 0x03), out r5_135), r5_135, out r4, out r5);
	globals->t0F04.u0 = 0x00;
	if (globals->w0F12 <= 0x00)
	{
		globals->ptr0EFA = null;
		globals->w0EFC = 0x05;
	}
l0A5E:
	r2Out = r2_216;
	r4Out = r4;
	r5Out = r5;
	return r0;
}

// 0A60: void fn0A60(Register Eq_11 r0, Register Eq_11 r1, Register Eq_160 r4, Register Eq_2 r5)
void fn0A60(Eq_11 r0, Eq_11 r1, Eq_160 r4, Eq_2 r5)
{
	Eq_160 r4_8;
	Eq_2 r5_9;
	Eq_11 r0_7 = fn0AE8(r0, r4, r5, wLoc02, out r4_8, out r5_9);
	*(r1 - 0x02) = (union Eq_160 *) r4_8;
	Eq_2 sp_10 = <invalid>;
	fn0AE8(r0_7, r4_8, r5_9, *((word32) sp_10 - 0x02), out r4_27, out r5_28);
	__halt();
}

// 0A74: Register Eq_11 fn0A74(Register Eq_11 r0, Register Eq_160 r4, Register Eq_2 r5, Register out ptr16 r4Out, Register out ptr16 r5Out)
Eq_11 fn0A74(Eq_11 r0, Eq_160 r4, Eq_2 r5, ptr16 & r4Out, ptr16 & r5Out)
{
	ptr16 r4_8;
	struct Eq_2213 * r5_9;
	Eq_11 r0_7 = fn0AE8(r0, r4, r5, wLoc02, out r4_8, out r5_9);
	r5_9->ptr0000 = r5_9;
	r4Out = r4_8;
	r5Out = (char *) &r5_9->ptr0000 + 0x02;
	return r0_7;
}

// 0A7C: Register Eq_11 fn0A7C(Register Eq_11 r0, Register Eq_11 r1, Register Eq_160 r4, Register Eq_2 r5, Register (ptr16 Eq_3) pc, Register out ptr16 r1Out, Register out ptr16 r4Out, Register out ptr16 r5Out)
Eq_11 fn0A7C(Eq_11 r0, Eq_11 r1, Eq_160 r4, Eq_2 r5, struct Eq_3 * pc, ptr16 & r1Out, ptr16 & r4Out, ptr16 & r5Out)
{
	r4->u0 = globals->b0F24;
	Eq_160 r4_13;
	Eq_2 r5_14;
	Eq_11 r0_12 = fn0AE8(r0, (word32) r4 + 0x01, r5, wLoc02, out r4_13, out r5_14);
	*(r1 - 0x02) = (union Eq_160 *) r4_13;
	Eq_2 sp_15 = <invalid>;
	Eq_160 r4_25;
	Eq_2 r5_26;
	Eq_11 r0_24 = fn0AE8(r0_12, r4_13, r5_14, *((word32) sp_15 - 0x02), out r4_25, out r5_26);
	pc->t0000 = r5_26;
	Eq_2 sp_27 = <invalid>;
	ptr16 r4_36;
	ptr16 r5_37;
	Eq_11 r0_35 = fn0AE8(r0_24, r4_25, r5_26, *((word32) sp_27 - 0x02), out r4_36, out r5_37);
	*(r1 - 0x04) = r4_36;
	r1Out = r1 - 0x04;
	r4Out = r4_36;
	r5Out = r5_37;
	return r0_35;
}

// 0A94: Register ui16 fn0A94()
ui16 fn0A94()
{
	ui16 r0_11 = ((DPB(__swab(globals->w0AB2), 0x00, 0) << 0x01) + globals->w0AB2 << 0x02) + globals->w0AB2;
	globals->w0AB4 = r0_11 + 0x3619;
	return r0_11 + 0x3619;
}

// 0AB6: Register Eq_160 fn0AB6(Register Eq_11 r0, Register Eq_11 r1, Register Eq_160 r4, Register Eq_2 r5, Stack Eq_160 wArg00, Stack Eq_402 bArg01, Register out (ptr16 Eq_403) r5Out)
Eq_160 fn0AB6(Eq_11 r0, Eq_11 r1, Eq_160 r4, Eq_2 r5, Eq_160 wArg00, Eq_402 bArg01, struct Eq_403 & r5Out)
{
	Eq_160 r4_8;
	struct Eq_403 * r5_9;
	fn0AE8(r0, r4, r5, wLoc02, out r4_8, out r5_9);
	*wLoc04 = (union Eq_160 *) r4_8;
	byte * r4_28;
	fn0B60((int16) bArg01, r1, ~0x01, r4_8, out r3_69, out r4_28);
	*r4_28 = 0x3B;
	byte * r4_41;
	fn0B60((int16) bArg00, r1, ~0x01, r4_28 + 0x01, out r3_70, out r4_41);
	*r4_41 = 0x48;
	r5Out = r5_9;
	return r4_41 + 0x01;
}

// 0AE8: Register Eq_11 fn0AE8(Register Eq_11 r0, Register Eq_160 r4, Register Eq_2 r5, Stack Eq_160 wArg00, Register out ptr16 r4Out, Register out Eq_160 r5Out)
Eq_11 fn0AE8(Eq_11 r0, Eq_160 r4, Eq_2 r5, Eq_160 wArg00, ptr16 & r4Out, union Eq_160 & r5Out)
{
	Eq_383 r0_12 = *r5;
	do
	{
		byte v8_14 = *r0_12;
		r4->u0 = v8_14;
		r0_12 = (word32) r0_12 + 0x01;
		r4 = (word32) r4 + 0x01;
	} while (v8_14 != 0x00);
	Eq_11 r0_33;
	(*((word32) r5 + 0x02))();
	r4Out = r4 - 0x01;
	r5Out = wArg00;
	return r0_33;
}

// 0AF6: Register Eq_160 fn0AF6(Register Eq_11 r1, Register Eq_160 r4, Register Eq_2 r5, Register out ptr16 r5Out)
Eq_160 fn0AF6(Eq_11 r1, Eq_160 r4, Eq_2 r5, ptr16 & r5Out)
{
	ptr16 r5_16;
	fn0AB6((word32) globals->t0F14 + 0x02, r1, r4, r5, bLoc04, bLoc03, out r5_16)->u0 = 0x80;
	PRINT(&globals->b1178);
	r5Out = r5_16;
	return 0x1178;
}

// 0B1A: Register Eq_11 fn0B1A(Register Eq_11 r1, Register Eq_160 r4, Register Eq_2 r5, Stack Eq_2 bArg00, Register out (ptr16 Eq_972) r1Out, Register out ptr16 r3Out, Register out ptr16 r4Out, Register out (ptr16 Eq_975) r5Out)
Eq_11 fn0B1A(Eq_11 r1, Eq_160 r4, Eq_2 r5, Eq_2 bArg00, struct Eq_972 & r1Out, ptr16 & r3Out, ptr16 & r4Out, struct Eq_975 & r5Out)
{
	Eq_11 r0_4 = globals->t0B5A;
	Eq_2 r5_15;
	Eq_160 r4_21;
	Eq_2 r5_22;
	Eq_11 r0_20 = fn0AE8(r0_4, fn0AB6(r0_4, r1, r4, r5, bLoc03, bLoc02, out r5_15), r5_15, SEQ(bLoc02, bLoc03), out r4_21, out r5_22);
	*(r1 - 0x02) = (union Eq_160 *) r4_21;
	Eq_160 r4_33;
	fn0B60(r0_20, r1 - 0x02, 0x05, r4_21, out r3_80, out r4_33);
	Eq_2 sp_23 = <invalid>;
	Eq_11 r0_38 = globals->t0F18;
	*(sp_23 - 0x01) = 0x1F;
	sp_23->u0 = 0x02;
	Eq_2 r5_46;
	ptr16 r3_51;
	Eq_160 r4_53;
	ptr16 r4_59;
	struct Eq_975 * r5_60;
	Eq_11 r0_58 = fn0AE8(fn0B60(r0_38, r1 - 0x02, 0x03, fn0AB6(r0_38, r1 - 0x02, r4_33, r5_22, *((word32) sp_23 + 0x0000FFFD), *((word32) sp_23 + 0x0000FFFE), out r5_46), out r3_51, out r4_53), r4_53, r5_46, *((word32) sp_23 + 0x0000FFFD), out r4_59, out r5_60);
	*(r1 - 0x04) = r4_59;
	r1Out = r1 - 0x04;
	r3Out = r3_51;
	r4Out = r4_59;
	r5Out = r5_60;
	return r0_58;
}

// 0B3A: Register Eq_11 fn0B3A(Register Eq_11 r1, Register Eq_160 r4, Register Eq_2 r5, Stack Eq_2 bArg00, Register out ptr16 r4Out, Register out ptr16 r5Out)
Eq_11 fn0B3A(Eq_11 r1, Eq_160 r4, Eq_2 r5, Eq_2 bArg00, ptr16 & r4Out, ptr16 & r5Out)
{
	Eq_11 r0_4 = globals->t0F18;
	Eq_2 r5_15;
	Eq_160 r4_22;
	ptr16 r4_28;
	ptr16 r5_29;
	fn0AE8(fn0B60(r0_4, r1, 0x03, fn0AB6(r0_4, r1, r4, r5, bLoc03, bLoc02, out r5_15), out r3_47, out r4_22), r4_22, r5_15, SEQ(bLoc02, bLoc03), out r4_28, out r5_29);
	*(r1 - 0x02) = r4_28;
	r4Out = r4_28;
	r5Out = r5_29;
	return r1 - 0x02;
}

// 0B60: Register Eq_11 fn0B60(Register Eq_11 r0, Register Eq_11 r1, Register Eq_1115 r3, Register Eq_160 r4, Register out Eq_1115 r3Out, Register out Eq_160 r4Out)
Eq_11 fn0B60(Eq_11 r0, Eq_11 r1, Eq_1115 r3, Eq_160 r4, union Eq_1115 & r3Out, union Eq_160 & r4Out)
{
	word16 wLoc08_138 = 0x00;
	if (r3 >= 0x00)
		globals->w0BC8 = 0x20;
	else
	{
		globals->w0BC8 = 0x30;
		r3 = -r3;
	}
	if (r3 != 0x00)
	{
		word16 * r2_35 = 0x0BD4 - (r3 << 0x01);
		do
		{
			word16 r5_122 = 0x30;
			cup16 v16_41 = *r2_35;
			++r2_35;
			if (v16_41 == 0x00)
				break;
			while (true)
			{
				r0 -= v16_41;
				if (r0 < 0x00)
					break;
				++r5_122;
			}
			int16 r5_79;
			r0 = (word32) r0 + v16_41;
			if (wLoc08_138 == 0x00)
			{
				if (r5_122 != ~0x2F)
				{
					++wLoc08_138;
					goto l0BB4;
				}
				if (r3 == 0x01 || *r2_35 == 0x00)
					goto l0BB4;
				r5_79 = (int16) globals->b0BC6;
			}
			else
			{
l0BB4:
				r5_79 = r5_122 + 0x00;
			}
			*r4 = r5_79;
			r4 = (word32) r4 + 0x02;
			--r3;
		} while (r3 != 0x00);
	}
	r3Out = r3;
	r4Out = r4;
	return r0;
}

// 0BD6: void fn0BD6()
void fn0BD6()
{
	globals->ptr0F1A = &globals->t0003;
	globals->w0B5C = 0x00;
	globals->w0F0E = 0xF800;
	globals->w0F10 = 0xE000;
	struct Eq_2564 * r1_15 = &globals->t0E56;
	word16 r0_25;
	for (r0_25 = 0x06; r0_25 != 0x00; --r0_25)
	{
		word16 r2_12;
		for (r2_12 = 0x0A; r2_12 != 0x00; --r2_12)
		{
			r1_15->b0000 = 0x04;
			r1_15 = &r1_15->b0000 + 0x01;
		}
		++r1_15;
	}
	globals->w1166 = 0x1100;
	globals->w1168 = 4464;
	FnSubfn(&globals->w1166);
	globals->w1174 = globals->w1170;
}

// 0C20: void fn0C20(Register Eq_2 r5, Register (ptr16 Eq_3) pc)
void fn0C20(Eq_2 r5, struct Eq_3 * pc)
{
	word16 * r1_11 = globals->a0DB8;
	word16 r0_14;
	Eq_719 r2_12 = 0x05;
	for (r0_14 = 0x06; r0_14 != 0x00; --r0_14)
	{
		*r1_11 = (word16) r2_12;
		++r1_11;
		r2_12.u1 = (word16) r2_12.u1 + 0x02;
	}
	struct Eq_2616 * r1_18 = null;
	word16 r0_20;
	ptr16 r2_21 = 11;
	for (r0_20 = 0x08; r0_20 != 0x00; --r0_20)
	{
		r1_18[1776] = (struct Eq_2616) r2_21;
		r1_18[0x06F8] = (struct Eq_2616) r2_21;
		r1_18[0x0700] = (struct Eq_2616) r2_21;
		r1_18[1800] = (struct Eq_2616) r2_21;
		r1_18[1808] = (struct Eq_2616) r2_21;
		r1_18[1816] = (struct Eq_2616) r2_21;
		r1_18[0x06E2] = (struct Eq_2616) 0x06;
		++r1_18;
		r2_21 += 0x08;
	}
	Eq_11 r1_43 = 0x0EE6;
	Eq_11 r0_44;
	for (r0_44 = 0x10; r0_44 != 0x00; --r0_44)
	{
		r1_43->u0 = 0x00;
		r1_43 = (word32) r1_43 + 0x02;
	}
	globals->t0F0A.u0 = ~0x00;
	globals->t0F14.u0 = 0x30;
	globals->w0F16 = 0x02;
	globals->t0F18.u0 = 0x78;
	globals->w0F1C = 0x0A;
	globals->w0F1E = 0x04;
	globals->t0F28.u0 = 0x04;
	globals->w0F20 = 100;
	globals->w0F22 = 0x01;
	pc->w025E <<= 0x01;
	ui16 v17_70 = pc->w025C << 0x01;
	pc->w025C = v17_70;
	if (v17_70 == 0x00)
		pc->w0256 >>= 0x01;
	Eq_160 r4_92;
	Eq_2 r5_93;
	Eq_11 r0_91 = fn0AE8(r0_44, 0x1178, r5, wLoc02, out r4_92, out r5_93);
	*r1_43 = r4_92;
	Eq_2 sp_94 = <invalid>;
	Eq_160 r4_104;
	Eq_2 r5_105;
	Eq_11 r0_103 = fn0AE8(r0_91, r4_92, r5_93, *((word32) sp_94 - 0x02), out r4_104, out r5_105);
	*r1_43 = r4_104;
	Eq_2 sp_106 = <invalid>;
	*(sp_106 - 0x01) = 0x02;
	sp_106->u0 = 0x18;
	Eq_2 r5_118;
	Eq_160 r4_124;
	Eq_2 r5_125;
	Eq_11 r0_123 = fn0AE8(r0_103, fn0AB6(r0_103, r1_43, r4_104, r5_105, *((word32) sp_106 + 0x0000FFFD), *((word32) sp_106 + 0x0000FFFE), out r5_118), r5_118, *((word32) sp_106 + 0x0000FFFD), out r4_124, out r5_125);
	*(r2_21 - 0x02) = (union Eq_160 *) r4_124;
	Eq_2 sp_126 = <invalid>;
	*(sp_126 - 0x01) = 0x02;
	sp_126->u0 = 0x02;
	Eq_2 r5_140;
	fn0AE8(r0_123, fn0AB6(r0_123, r1_43, r4_124, r5_125, *((word32) sp_126 + 0x0000FFFD), *((word32) sp_126 + 0x0000FFFE), out r5_140), r5_140, *((word32) sp_126 + 0x0000FFFD), out r4_157, out r5_158);
}
<|MERGE_RESOLUTION|>--- conflicted
+++ resolved
@@ -7,224 +7,6 @@
 // 0200: void fn0200(Register Eq_2 r5, Register (ptr16 Eq_3) pc)
 void fn0200(Eq_2 r5, struct Eq_3 * pc)
 {
-<<<<<<< HEAD
-=======
-	ptr16 sp_1 = fp;
-	do
-	{
-		PRINT(&globals->b0F9A);
-		struct Eq_12 * r2_29 = &globals->t0002;
-		Eq_14 r3_112 = 0x00;
-		do
-		{
-			word16 r0_14;
-		} while (TTYIN(out r0_14));
-		do
-		{
-			word16 r0_19;
-		} while (TTYIN(out r0_19));
-		do
-		{
-			word16 r0_21;
-		} while (TTYIN(out r0_21));
-		if (0xF0A8 == 0x00)
-		{
-			PRINT(&globals->b0FDA);
-			do
-			{
-				word16 r0_394;
-			} while (TTYIN(out r0_394));
-			break;
-		}
-		r2_29 = &globals->t0001;
-		r3_112.u0 = 0x01;
-		if (~0x0F50 == 0x00)
-			break;
-		r2_29 = null;
-		r3_112.u0 = 0x02;
-	} while (61611 != 0x00);
-	globals->ptr0F06 = r2_29;
-	globals->t0F08 = r3_112;
-	globals->w0024 |= 0x1040;
-	globals->w1166 = 0x1100;
-	globals->w1168 = 4464;
-	FnSubfn(&globals->w1166);
-	globals->w0AB4 = globals->w1170;
-	globals->w0B5E = 0x00;
-	globals->w1166 = 0x0101;
-	globals->w1168 = 4446;
-	FnSubfn(&globals->w1166);
-	if (true)
-	{
-		globals->w1166 = 0x0801;
-		globals->w1168 = 0x00;
-		globals->w116A = 0x0B5E;
-		globals->w116C = 0x01;
-		globals->w116E = 0x00;
-		FnSubfn(&globals->w1166);
-		__syscall(0x88FC);
-	}
-	ptr16 r2_115;
-	ptr16 r1_107 = fn0BD6(out r2_115);
-l02A2:
-	fn0C20(r3_112, r5, pc);
-	while (true)
-	{
-		Eq_135 r0_88;
-		if (!TTYIN(out r0_88) && globals->ptr0EFA == null)
-			break;
-		globals->w1166 = 0x1100;
-		globals->w1168 = 4464;
-		FnSubfn(&globals->w1166);
-		ci16 r0_98 = globals->w1170 - globals->w1172;
-		if (r0_98 >= 0x00)
-		{
-			globals->w1174 = globals->w1170;
-			++pc->w0E52;
-			word16 v34_140 = ~globals->w0EF4;
-			globals->w0EF6 = v34_140;
-			if (v34_140 == 0x00)
-				globals->w0EF8 = ~globals->w0EF6;
-			if (globals->ptr0EFA != null)
-			{
-				word16 v40_308 = globals->ptr0EFA - 0x01;
-				globals->w0EFC = v40_308;
-				NZV = cond(v40_308);
-				if (v40_308 != 0x00)
-					goto l0370;
-				if (globals->t0F18 == 0x00)
-					goto l03AE;
-				byte * r4_318;
-				Eq_3 r5_319;
-				Eq_14 r3_320 = fn0486(r3_112, r4, r5, bArg00, out r4_318, out r5_319);
-				globals->w0F16 = 0x02;
-				r4 = fn0470(r2_115, r3_320, r4_318, r5_319, bArg00);
-				globals->t0F18.u0 = 0x78;
-			}
-			if (globals->w0EF8 == 0x00)
-			{
-				if (globals->t0F14 <= 0x08)
-					goto l0370;
-				Eq_276 v64_302 = globals->w0F16 - 0x01;
-				globals->t0F18 = v64_302;
-				NZV = cond(v64_302);
-				if (v64_302 > 0x00)
-					goto l0370;
-				globals->ptr0EFA = &globals->t0456;
-			}
-			word16 r2_284;
-			byte NZ_285;
-			bool V_286;
-			word16 r3_287;
-			bool C_288;
-			bool N_289;
-			bool Z_290;
-			word16 r0_291;
-			word16 r1_292;
-			byte NZVC_293;
-			byte ZC_297;
-			word16 r5_298;
-			globals->ptr0EFA();
-l0370:
-			byte * r4_236;
-			Eq_3 r5_237;
-			Eq_225 r1_238 = fn04A0(r4, pc, out r4_236, out r5_237);
-			Eq_14 r3_240;
-			byte * r4_241;
-			Eq_3 r5_242;
-			ptr16 r1_243 = fn07A6(fn06D6(r1_238, r4_236, r5_237, pc), pc, out r3_240, out r4_241, out r5_242);
-			r1_107 = fn0998(r1_243, r3_240, r4_241, r5_242, pc, out r2_115, out r3_112, out r4, out r5);
-			if (r4 != &globals->b1178)
-				goto l038E;
-			if (globals->w0F12 != 0x00)
-				continue;
-			if (globals->t0F02 != 0x00)
-				goto l0392;
-			if (!DPB(NZV, false, 0))
-			{
-				struct Eq_474 * v72_270 = (word32) globals->t0F18 + 0x01;
-				globals->ptr0F1A = v72_270;
-				NZV = cond(v72_270);
-				goto l02A2;
-			}
-l03AE:
-			cup16 v50_160 = globals->w0B5A - globals->w0B5A;
-			if (v50_160 > 0x00)
-			{
-				globals->w0B5E = globals->w0B5A;
-				globals->w1166 = 0x0101;
-				globals->w1168 = 4446;
-				FnSubfn(&globals->w1166);
-				if (v50_160 < 0x00)
-				{
-					globals->w1166 = 0x0201;
-					globals->w1168 = 4446;
-					globals->w116A = 0x01;
-					FnSubfn(&globals->w1166);
-					if (v50_160 >= 0x00)
-						goto l03E6;
-				}
-				else
-				{
-l03E6:
-					globals->w1166 = 0x0901;
-					globals->w1168 = 0x00;
-					globals->w116A = 0x0B5E;
-					globals->w116C = 0x01;
-					globals->w116E = 0x00;
-					FnSubfn(&globals->w1166);
-					__syscall(0x88FC);
-				}
-			}
-			byte * r4_176;
-			Eq_3 r5_177;
-			Eq_14 r3_178 = fn0486(r3_112, r4, r5, bArg00, out r4_176, out r5_177);
-			struct Eq_336 * sp_179 = sp_1 - 0x01;
-			sp_179->b0000 = 0x01;
-			sp_179->b0001 = 0x18;
-			byte * r4_184;
-			Eq_3 r5_185;
-			fn0AB6(r3_178, r4_176, r5_177, out r4_184, out r5_185);
-			byte * r4_188;
-			Eq_3 r5_189;
-			fn0AE8(r4_184, r5_185, wLoc02, out r4_188, out r5_189);
-			*(r1_107 - 0x02) = (byte **) r4_188;
-			word16 r4_195;
-			word16 r5_196;
-			fn0AE8(r4_188, r5_189, wLoc02, out r4_195, out r5_196);
-		}
-		if (r4 == &globals->b1178)
-			continue;
-l038E:
-		r3_112 = fn0AF6(r3_112, r4, r5, out r4, out r5);
-l0392:
-	}
-	globals->t02CB = r0_88;
-	word16 * r1_343 = &globals->w02C6;
-	do
-	{
-		r1_343 = r1_396 + 0x01;
-		word16 * r1_396 = r1_343;
-	} while (*r1_396 - r0_88 != 0x00);
-	struct Eq_149 * r1_353 = r1_343 - 711 << 0x01;
-	word16 sp_355;
-	word16 r2_356;
-	byte NZ_357;
-	bool V_358;
-	word16 r3_359;
-	bool C_360;
-	bool N_361;
-	bool Z_362;
-	word16 r0_363;
-	word16 r1_364;
-	byte NZVC_365;
-	byte NZV_366;
-	word16 pc_367;
-	word16 r4_368;
-	byte ZC_369;
-	word16 r5_370;
-	r1_353->ptr02CC();
->>>>>>> 6409f92e
 }
 
 // 0470: Register Eq_11 fn0470(Register Eq_11 r0, Register Eq_11 r1, Register ptr16 r2, Register Eq_160 r4, Register Eq_2 r5, Stack Eq_2 bArg00, Register out ptr16 r4Out)
@@ -253,23 +35,12 @@
 // 04A0: Register Eq_2 fn04A0(Register Eq_11 r1, Register Eq_160 r4, Register (ptr16 Eq_3) pc)
 Eq_2 fn04A0(Eq_11 r1, Eq_160 r4, struct Eq_3 * pc)
 {
-<<<<<<< HEAD
+	Eq_2 sp_106 = fp;
 	cui16 v5_5 = pc->w0A52 & globals->w0EF4;
 	pc->w0A52 = v5_5;
-	Eq_2 sp_106 = fp;
 	if (v5_5 != 0x00)
 		return r5;
 	Eq_2 r5_10;
-=======
-	*r4Out = r4;
-	*r5Out = r5;
-	struct Eq_532 * sp_1 = fp;
-	cui16 v5_4 = pc->w0A52 & globals->w0EF4;
-	pc->w0A52 = v5_4;
-	if (v5_4 != 0x00)
-		return r1;
-	Eq_3 r5_119 = globals->t0F04;
->>>>>>> 6409f92e
 	do
 	{
 		Eq_595 r3_15 = (int16) *((word32) r5_10 + 0x0EF0);
@@ -656,21 +427,10 @@
 // 07A6: Register Eq_11 fn07A6(Register Eq_160 r4, Register (ptr16 Eq_3) pc, Register out Eq_11 r1Out, Register out Eq_2 r5Out)
 Eq_11 fn07A6(Eq_160 r4, struct Eq_3 * pc, union Eq_11 & r1Out, union Eq_2 & r5Out)
 {
-<<<<<<< HEAD
+	Eq_2 sp_122 = fp;
 	ci16 v5_4 = globals->w0F1C - 0x01;
 	globals->w0F1E = v5_4;
-	Eq_2 sp_122 = fp;
 	if (v5_4 == 0x00)
-=======
-	*r4Out = r4;
-	*r5Out = r5;
-	*r3Out = r3;
-	Eq_3 sp_1 = fp;
-	word16 v5_3 = globals->w0F1C - 0x01;
-	globals->w0F1E = v5_3;
-	Eq_1501 NZV_101 = cond(v5_3);
-	if (v5_3 == 0x00)
->>>>>>> 6409f92e
 	{
 		globals->w0F1E = globals->w0F26;
 		Eq_2 r5_10 = 0x00;
