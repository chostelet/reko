// code.c
// Generated by decompiling code.bin
// using Reko decompiler version 0.7.2.0.

#include "code.h"

// 80000000: void fn80000000(Register word32 d2)
void fn80000000(word32 d2)
{
	fn800003CC(d2);
}

// 80000132: Register real80 fn80000132(Register word32 d2, Stack real96 rArg04, Stack real96 rArg10)
real80 fn80000132(word32 d2, real96 rArg04, real96 rArg10)
{
	word32 dwLoc14_16 = 0x00;
	while ((real96) (real80) dwLoc14_16 < rArg10)
		dwLoc14_16 = dwLoc14_16 + 0x01;
	return (real80) DPB(rLoc24, dwLoc10, 0);
}

// 8000018E: Register real80 fn8000018E(Register word32 d2, Stack real96 rArg04)
real80 fn8000018E(word32 d2, real96 rArg04)
{
	int32 dwLoc14_18 = 0x01;
	while ((real96) (real80) dwLoc14_18 <= rArg04)
		dwLoc14_18 = dwLoc14_18 + 0x01;
	return (real80) DPB(rLoc24, dwLoc10, 0);
}

// 800001F2: void fn800001F2(Register word32 d2, Stack real96 rArg04)
void fn800001F2(word32 d2, real96 rArg04)
{
	int32 dwLoc20_25 = 0x03;
	while (100 - dwLoc20_25 >= 0x00)
	{
		fn80000132(d2, (real96) (real80) rArg04, (real96) (real80) dwLoc20_25);
		fn8000018E(d2, (real96) (real80) dwLoc20_25);
		dwLoc20_25 = dwLoc20_25 + 0x02;
	}
	return;
}

// 800002AE: Register real80 fn800002AE(Register word32 d2, Stack real96 rArg04, Register out Eq_61 fp2Out)
real80 fn800002AE(word32 d2, real96 rArg04, Eq_61 & fp2Out)
{
	int32 dwLoc20_24 = 0x02;
	while (100 - dwLoc20_24 >= 0x00)
	{
		fn80000132(d2, (real96) (real80) rArg04, (real96) (real80) dwLoc20_24);
		real96 v19_59 = (real96) (real80) dwLoc20_24;
		fn8000018E(d2, v19_59);
		rLoc3C = v19_59;
		dwLoc20_24 = dwLoc20_24 + 0x02;
	}
	real80 fp2_102;
	*fp2Out = fp2;
	return (real80) DPB(rLoc3C, dwLoc10, 0);
}

// 8000036C: void fn8000036C(Register word32 d2, Stack real96 rArg04)
void fn8000036C(word32 d2, real96 rArg04)
{
	fn800001F2(d2, (real96) (real80) rArg04);
<<<<<<< HEAD
	real80 fp2_28;
	fn800002AE(d2, (real96) (real80) rArg04, out fp2_28);
	return;
=======
	real80 fp2_32;
	fn800002AE(d2, (real96) (real80) rArg04, out fp2_32);
>>>>>>> 39677e8f
}

// 800003CC: void fn800003CC(Register word32 d2)
void fn800003CC(word32 d2)
{
<<<<<<< HEAD
	real96 v6_9 = (real96) (real80) *(real96 *) 0x80000538;
	fn80000132(d2, (real96) (real80) v6_9, (real96) (real80) v6_9);
	fn8000018E(d2, (real96) (real80) v6_9);
	fn800001F2(d2, (real96) (real80) v6_9);
	real80 fp2_41;
	fn800002AE(d2, (real96) (real80) v6_9, out fp2_41);
	fn8000036C(d2, (real96) (real80) v6_9);
	return;
=======
	real96 v6_10 = (real96) (real80) *(real96 *) 0x80000538;
	fn80000132(d2, (real96) (real80) v6_10, (real96) (real80) v6_10);
	fn8000018E(d2, (real96) (real80) v6_10);
	fn800001F2(d2, (real96) (real80) v6_10);
	real80 fp2_50;
	fn800002AE(d2, (real96) (real80) v6_10, out fp2_50);
	fn8000036C(d2, (real96) (real80) v6_10);
>>>>>>> 39677e8f
}
<|MERGE_RESOLUTION|>--- conflicted
+++ resolved
@@ -13,47 +13,49 @@
 // 80000132: Register real80 fn80000132(Register word32 d2, Stack real96 rArg04, Stack real96 rArg10)
 real80 fn80000132(word32 d2, real96 rArg04, real96 rArg10)
 {
-	word32 dwLoc14_16 = 0x00;
-	while ((real96) (real80) dwLoc14_16 < rArg10)
-		dwLoc14_16 = dwLoc14_16 + 0x01;
+	word32 dwLoc14_17 = 0x00;
+	while ((real96) (real80) dwLoc14_17 < rArg10)
+		dwLoc14_17 = dwLoc14_17 + 0x01;
 	return (real80) DPB(rLoc24, dwLoc10, 0);
 }
 
 // 8000018E: Register real80 fn8000018E(Register word32 d2, Stack real96 rArg04)
 real80 fn8000018E(word32 d2, real96 rArg04)
 {
-	int32 dwLoc14_18 = 0x01;
-	while ((real96) (real80) dwLoc14_18 <= rArg04)
-		dwLoc14_18 = dwLoc14_18 + 0x01;
+	int32 dwLoc14_19 = 0x01;
+	while ((real96) (real80) dwLoc14_19 <= rArg04)
+		dwLoc14_19 = dwLoc14_19 + 0x01;
 	return (real80) DPB(rLoc24, dwLoc10, 0);
 }
 
-// 800001F2: void fn800001F2(Register word32 d2, Stack real96 rArg04)
-void fn800001F2(word32 d2, real96 rArg04)
+// 800001F2: Register real80 fn800001F2(Register word32 d2, Stack real96 rArg04)
+real80 fn800001F2(word32 d2, real96 rArg04)
 {
-	int32 dwLoc20_25 = 0x03;
-	while (100 - dwLoc20_25 >= 0x00)
+	int32 dwLoc20_28 = 0x03;
+	while (100 - dwLoc20_28 >= 0x00)
 	{
-		fn80000132(d2, (real96) (real80) rArg04, (real96) (real80) dwLoc20_25);
-		fn8000018E(d2, (real96) (real80) dwLoc20_25);
-		dwLoc20_25 = dwLoc20_25 + 0x02;
+		fn80000132(d2, (real96) (real80) rArg04, (real96) (real80) dwLoc20_28);
+		real96 v19_67 = (real96) (real80) dwLoc20_28;
+		fn8000018E(d2, v19_67);
+		rLoc3C = v19_67;
+		dwLoc20_28 = dwLoc20_28 + 0x02;
 	}
-	return;
+	return (real80) DPB(rLoc3C, dwLoc10, 0);
 }
 
-// 800002AE: Register real80 fn800002AE(Register word32 d2, Stack real96 rArg04, Register out Eq_61 fp2Out)
-real80 fn800002AE(word32 d2, real96 rArg04, Eq_61 & fp2Out)
+// 800002AE: Register real80 fn800002AE(Register word32 d2, Stack real96 rArg04, Register out Eq_67 fp2Out)
+real80 fn800002AE(word32 d2, real96 rArg04, Eq_67 & fp2Out)
 {
-	int32 dwLoc20_24 = 0x02;
-	while (100 - dwLoc20_24 >= 0x00)
+	int32 dwLoc20_27 = 0x02;
+	while (100 - dwLoc20_27 >= 0x00)
 	{
-		fn80000132(d2, (real96) (real80) rArg04, (real96) (real80) dwLoc20_24);
-		real96 v19_59 = (real96) (real80) dwLoc20_24;
-		fn8000018E(d2, v19_59);
-		rLoc3C = v19_59;
-		dwLoc20_24 = dwLoc20_24 + 0x02;
+		fn80000132(d2, (real96) (real80) rArg04, (real96) (real80) dwLoc20_27);
+		real96 v19_67 = (real96) (real80) dwLoc20_27;
+		fn8000018E(d2, v19_67);
+		rLoc3C = v19_67;
+		dwLoc20_27 = dwLoc20_27 + 0x02;
 	}
-	real80 fp2_102;
+	real80 fp2_118;
 	*fp2Out = fp2;
 	return (real80) DPB(rLoc3C, dwLoc10, 0);
 }
@@ -62,29 +64,13 @@
 void fn8000036C(word32 d2, real96 rArg04)
 {
 	fn800001F2(d2, (real96) (real80) rArg04);
-<<<<<<< HEAD
-	real80 fp2_28;
-	fn800002AE(d2, (real96) (real80) rArg04, out fp2_28);
-	return;
-=======
 	real80 fp2_32;
 	fn800002AE(d2, (real96) (real80) rArg04, out fp2_32);
->>>>>>> 39677e8f
 }
 
 // 800003CC: void fn800003CC(Register word32 d2)
 void fn800003CC(word32 d2)
 {
-<<<<<<< HEAD
-	real96 v6_9 = (real96) (real80) *(real96 *) 0x80000538;
-	fn80000132(d2, (real96) (real80) v6_9, (real96) (real80) v6_9);
-	fn8000018E(d2, (real96) (real80) v6_9);
-	fn800001F2(d2, (real96) (real80) v6_9);
-	real80 fp2_41;
-	fn800002AE(d2, (real96) (real80) v6_9, out fp2_41);
-	fn8000036C(d2, (real96) (real80) v6_9);
-	return;
-=======
 	real96 v6_10 = (real96) (real80) *(real96 *) 0x80000538;
 	fn80000132(d2, (real96) (real80) v6_10, (real96) (real80) v6_10);
 	fn8000018E(d2, (real96) (real80) v6_10);
@@ -92,5 +78,4 @@
 	real80 fp2_50;
 	fn800002AE(d2, (real96) (real80) v6_10, out fp2_50);
 	fn8000036C(d2, (real96) (real80) v6_10);
->>>>>>> 39677e8f
 }
